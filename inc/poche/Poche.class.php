--- conflicted
+++ resolved
@@ -597,30 +597,19 @@
                     'tags' => $tags,
                 );
                 break;
-<<<<<<< HEAD
-
-			case 'search':
-				if (isset($_GET['search'])){
-					$search = $_GET['search'];
-					$tpl_vars['entries'] = $this->store->search($search);
-					$tpl_vars['nb_results'] = count($tpl_vars['entries']);
-				}
-=======
-				
-         case 'search':
-            if (isset($_GET['search'])){
-               $search = filter_var($_GET['search'], FILTER_SANITIZE_STRING);
-               $tpl_vars['entries'] = $this->store->search($search,$this->user->getId());
-               $count = count($tpl_vars['entries']);
-               $this->pagination->set_total($count);
-               $page_links = str_replace(array('previous', 'next'), array(_('previous'), _('next')),
-                        $this->pagination->page_links('?view=' . $view . '?search=' . $search . '&sort=' . $_SESSION['sort'] . '&' ));
-               $tpl_vars['page_links'] = $page_links;
-               $tpl_vars['nb_results'] = $count;
-               $tpl_vars['search_term'] = $search;
-            }
->>>>>>> d967a1fa
-				break;
+            case 'search':
+                if (isset($_GET['search'])) {
+                   $search = filter_var($_GET['search'], FILTER_SANITIZE_STRING);
+                   $tpl_vars['entries'] = $this->store->search($search, $this->user->getId());
+                   $count = count($tpl_vars['entries']);
+                   $this->pagination->set_total($count);
+                   $page_links = str_replace(array('previous', 'next'), array(_('previous'), _('next')),
+                            $this->pagination->page_links('?view=' . $view . '?search=' . $search . '&sort=' . $_SESSION['sort'] . '&' ));
+                   $tpl_vars['page_links'] = $page_links;
+                   $tpl_vars['nb_results'] = $count;
+                   $tpl_vars['search_term'] = $search;
+                }
+                break;
             case 'view':
                 $entry = $this->store->retrieveOneById($id, $this->user->getId());
                 if ($entry != NULL) {
