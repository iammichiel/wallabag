<?php
/**
 * wallabag, self hostable application allowing you to not miss any content anymore
 *
 * @category   wallabag
 * @author     Nicolas Lœuillet <nicolas@loeuillet.org>
 * @copyright  2013
 * @license    http://www.wtfpl.net/ see COPYING file
 */

class Poche
{
    public static $canRenderTemplates = true;
    public static $configFileAvailable = true;

    public $user;
    public $store;
    public $tpl;
    public $messages;
    public $pagination;

    private $currentTheme = '';
    private $currentLanguage = '';
    private $notInstalledMessage = array();

    private $language_names = array(
      'cs_CZ.utf8' => 'čeština',
      'de_DE.utf8' => 'German',
      'en_EN.utf8' => 'English',
      'es_ES.utf8' => 'Español',
      'fa_IR.utf8' => 'فارسی',
      'fr_FR.utf8' => 'Français',
      'it_IT.utf8' => 'Italiano',
      'pl_PL.utf8' => 'Polski',
      'pt_BR.utf8' => 'Português (Brasil)',
      'ru_RU.utf8' => 'Pусский',
      'sl_SI.utf8' => 'Slovenščina',
      'uk_UA.utf8' => 'Українська',
    );
    public function __construct()
    {
        if ($this->configFileIsAvailable()) {
            $this->init();
        }

        if ($this->themeIsInstalled()) {
            $this->initTpl();
        }

        if ($this->systemIsInstalled()) {
            $this->store = new Database();
            $this->messages = new Messages();
            # installation
            if (! $this->store->isInstalled()) {
                $this->install();
            }
            $this->store->checkTags();
        }
    }

    private function init()
    {
        Tools::initPhp();

        if (isset($_SESSION['poche_user']) && $_SESSION['poche_user'] != array()) {
            $this->user = $_SESSION['poche_user'];
        } else {
            # fake user, just for install & login screens
            $this->user = new User();
            $this->user->setConfig($this->getDefaultConfig());
        }

        # l10n
        $language = $this->user->getConfigValue('language');
        @putenv('LC_ALL=' . $language);
        setlocale(LC_ALL, $language);
        bindtextdomain($language, LOCALE);
        textdomain($language);

        # Pagination
        $this->pagination = new Paginator($this->user->getConfigValue('pager'), 'p');

        # Set up theme
        $themeDirectory = $this->user->getConfigValue('theme');

        if ($themeDirectory === false) {
            $themeDirectory = DEFAULT_THEME;
        }

        $this->currentTheme = $themeDirectory;

        # Set up language
        $languageDirectory = $this->user->getConfigValue('language');

        if ($languageDirectory === false) {
            $languageDirectory = DEFAULT_THEME;
        }

        $this->currentLanguage = $languageDirectory;
    }

    public function configFileIsAvailable() {
        if (! self::$configFileAvailable) {
            $this->notInstalledMessage[] = 'You have to copy (don\'t just rename!) inc/poche/config.inc.default.php to inc/poche/config.inc.php.';

            return false;
        }

        return true;
    }

    public function themeIsInstalled() {
        $passTheme = TRUE;
        # Twig is an absolute requirement for Poche to function. Abort immediately if the Composer installer hasn't been run yet
        if (! self::$canRenderTemplates) {
            $this->notInstalledMessage[] = 'Twig does not seem to be installed. Please initialize the Composer installation to automatically fetch dependencies. You can also download <a href="http://wllbg.org/vendor">vendor.zip</a> and extract it in your wallabag folder.';
            $passTheme = FALSE;
        }

        if (! is_writable(CACHE)) {
            $this->notInstalledMessage[] = 'You don\'t have write access on cache directory.';

            self::$canRenderTemplates = false;

            $passTheme = FALSE;
        }

        # Check if the selected theme and its requirements are present
        $theme = $this->getTheme();

        if ($theme != '' && ! is_dir(THEME . '/' . $theme)) {
            $this->notInstalledMessage[] = 'The currently selected theme (' . $theme . ') does not seem to be properly installed (Missing directory: ' . THEME . '/' . $theme . ')';

            self::$canRenderTemplates = false;

            $passTheme = FALSE;
        }

        $themeInfo = $this->getThemeInfo($theme);
        if (isset($themeInfo['requirements']) && is_array($themeInfo['requirements'])) {
            foreach ($themeInfo['requirements'] as $requiredTheme) {
                if (! is_dir(THEME . '/' . $requiredTheme)) {
                    $this->notInstalledMessage[] = 'The required "' . $requiredTheme . '" theme is missing for the current theme (' . $theme . ')';

                    self::$canRenderTemplates = false;

                    $passTheme = FALSE;
                }
            }
        }

        if (!$passTheme) {
            return FALSE;
        }


        return true;
    }

    /**
     * all checks before installation.
     * @todo move HTML to template
     * @return boolean
     */
    public function systemIsInstalled()
    {
        $msg = TRUE;

        $configSalt = defined('SALT') ? constant('SALT') : '';

        if (empty($configSalt)) {
            $this->notInstalledMessage[] = 'You have not yet filled in the SALT value in the config.inc.php file.';
            $msg = FALSE;
        }
        if (STORAGE == 'sqlite' && ! file_exists(STORAGE_SQLITE)) {
            Tools::logm('sqlite file doesn\'t exist');
            $this->notInstalledMessage[] = 'sqlite file doesn\'t exist, you can find it in install folder. Copy it in /db folder.';
            $msg = FALSE;
        }
        if (is_dir(ROOT . '/install') && ! DEBUG_POCHE) {
            $this->notInstalledMessage[] = 'you have to delete the /install folder before using poche.';
            $msg = FALSE;
        }
        if (STORAGE == 'sqlite' && ! is_writable(STORAGE_SQLITE)) {
            Tools::logm('you don\'t have write access on sqlite file');
            $this->notInstalledMessage[] = 'You don\'t have write access on sqlite file.';
            $msg = FALSE;
        }

        if (! $msg) {
            return false;
        }

        return true;
    }

    public function getNotInstalledMessage() {
        return $this->notInstalledMessage;
    }

    private function initTpl()
    {
        $loaderChain = new Twig_Loader_Chain();
        $theme = $this->getTheme();

        # add the current theme as first to the loader chain so Twig will look there first for overridden template files
        try {
            $loaderChain->addLoader(new Twig_Loader_Filesystem(THEME . '/' . $theme));
        } catch (Twig_Error_Loader $e) {
            # @todo isInstalled() should catch this, inject Twig later
            die('The currently selected theme (' . $theme . ') does not seem to be properly installed (' . THEME . '/' . $theme .' is missing)');
        }

        # add all required themes to the loader chain
        $themeInfo = $this->getThemeInfo($theme);
        if (isset($themeInfo['requirements']) && is_array($themeInfo['requirements'])) {
            foreach ($themeInfo['requirements'] as $requiredTheme) {
                try {
                    $loaderChain->addLoader(new Twig_Loader_Filesystem(THEME . '/' . $requiredTheme));
                } catch (Twig_Error_Loader $e) {
                    # @todo isInstalled() should catch this, inject Twig later
                    die('The required "' . $requiredTheme . '" theme is missing for the current theme (' . $theme . ')');
                }
            }
        }

        if (DEBUG_POCHE) {
            $twigParams = array();
        } else {
            $twigParams = array('cache' => CACHE);
        }

        $this->tpl = new Twig_Environment($loaderChain, $twigParams);
        $this->tpl->addExtension(new Twig_Extensions_Extension_I18n());

        # filter to display domain name of an url
        $filter = new Twig_SimpleFilter('getDomain', 'Tools::getDomain');
        $this->tpl->addFilter($filter);

        # filter for reading time
        $filter = new Twig_SimpleFilter('getReadingTime', 'Tools::getReadingTime');
        $this->tpl->addFilter($filter);
    }

    public function createNewUser() {
        if (isset($_GET['newuser'])){
            if ($_POST['newusername'] != "" && $_POST['password4newuser'] != ""){
                $newusername = filter_var($_POST['newusername'], FILTER_SANITIZE_STRING);
                if (!$this->store->userExists($newusername)){
                    if ($this->store->install($newusername, Tools::encodeString($_POST['password4newuser'] . $newusername))) {
                        Tools::logm('The new user '.$newusername.' has been installed');
                        $this->messages->add('s', sprintf(_('The new user %s has been installed. Do you want to <a href="?logout">logout ?</a>'),$newusername));
                        Tools::redirect();
                    }
                    else {
                        Tools::logm('error during adding new user');
                        Tools::redirect();
                    }
                }
                else {
                    $this->messages->add('e', sprintf(_('Error : An user with the name %s already exists !'),$newusername));
                    Tools::logm('An user with the name '.$newusername.' already exists !');
                    Tools::redirect();
                }
            }
        }
    }

    public function deleteUser(){
        if (isset($_GET['deluser'])){
            if ($this->store->listUsers() > 1) {
                if (Tools::encodeString($_POST['password4deletinguser'].$this->user->getUsername()) == $this->store->getUserPassword($this->user->getId())) {
                    $username = $this->user->getUsername();
                    $this->store->deleteUserConfig($this->user->getId());
                    Tools::logm('The configuration for user '. $username .' has been deleted !');
                    $this->store->deleteTagsEntriesAndEntries($this->user->getId());
                    Tools::logm('The entries for user '. $username .' has been deleted !');
                    $this->store->deleteUser($this->user->getId());
                    Tools::logm('User '. $username .' has been completely deleted !');
                    Session::logout();
                    Tools::logm('logout');
                    Tools::redirect();
                    $this->messages->add('s', sprintf(_('User %s has been successfully deleted !'),$newusername));
                }
                else {
                    Tools::logm('Bad password !');
                    $this->messages->add('e', _('Error : The password is wrong !'));
                }
            }
            else {
                Tools::logm('Only user !');
                $this->messages->add('e', _('Error : You are the only user, you cannot delete your account !'));
            }
        }
    }

    private function install()
    {
        Tools::logm('poche still not installed');
        echo $this->tpl->render('install.twig', array(
            'token' => Session::getToken(),
            'theme' => $this->getTheme(),
            'poche_url' => Tools::getPocheUrl()
        ));
        if (isset($_GET['install'])) {
            if (($_POST['password'] == $_POST['password_repeat'])
                && $_POST['password'] != "" && $_POST['login'] != "") {
                # let's rock, install poche baby !
                if ($this->store->install($_POST['login'], Tools::encodeString($_POST['password'] . $_POST['login'])))
                {
                    Session::logout();
                    Tools::logm('poche is now installed');
                    Tools::redirect();
                }
            }
            else {
                Tools::logm('error during installation');
                Tools::redirect();
            }
        }
        exit();
    }

    public function getTheme() {
        return $this->currentTheme;
    }

    /**
     * Provides theme information by parsing theme.ini file if present in the theme's root directory.
     * In all cases, the following data will be returned:
     * - name: theme's name, or key if the theme is unnamed,
     * - current: boolean informing if the theme is the current user theme.
     *
     * @param string $theme Theme key (directory name)
     * @return array|boolean Theme information, or false if the theme doesn't exist.
     */
    public function getThemeInfo($theme) {
        if (!is_dir(THEME . '/' . $theme)) {
            return false;
        }

        $themeIniFile = THEME . '/' . $theme . '/theme.ini';
        $themeInfo = array();

        if (is_file($themeIniFile) && is_readable($themeIniFile)) {
            $themeInfo = parse_ini_file($themeIniFile);
        }

        if ($themeInfo === false) {
            $themeInfo = array();
        }
        if (!isset($themeInfo['name'])) {
            $themeInfo['name'] = $theme;
        }
        $themeInfo['current'] = ($theme === $this->getTheme());

        return $themeInfo;
    }

    public function getInstalledThemes() {
        $handle = opendir(THEME);
        $themes = array();

        while (($theme = readdir($handle)) !== false) {
            # Themes are stored in a directory, so all directory names are themes
            # @todo move theme installation data to database
            if (!is_dir(THEME . '/' . $theme) || in_array($theme, array('.', '..'))) {
                continue;
            }

            $themes[$theme] = $this->getThemeInfo($theme);
        }

        ksort($themes);

        return $themes;
    }

    public function getLanguage() {
        return $this->currentLanguage;
    }

    public function getInstalledLanguages() {
        $handle = opendir(LOCALE);
        $languages = array();

        while (($language = readdir($handle)) !== false) {
            # Languages are stored in a directory, so all directory names are languages
            # @todo move language installation data to database
            if (! is_dir(LOCALE . '/' . $language) || in_array($language, array('..', '.', 'tools'))) {
                continue;
            }

            $current = false;

            if ($language === $this->getLanguage()) {
                $current = true;
            }

            $languages[] = array('name' => (isset($this->language_names[$language]) ? $this->language_names[$language] : $language), 'value' => $language, 'current' => $current);
        }

        return $languages;
    }

    public function getDefaultConfig()
    {
        return array(
            'pager' => PAGINATION,
            'language' => LANG,
            'theme' => DEFAULT_THEME
        );
    }

    /**
     * Call action (mark as fav, archive, delete, etc.)
     */
    public function action($action, Url $url, $id = 0, $import = FALSE, $autoclose = FALSE, $tags = null)
    {
        switch ($action)
        {
            case 'add':
                $content = Tools::getPageContent($url);
                $title = ($content['rss']['channel']['item']['title'] != '') ? $content['rss']['channel']['item']['title'] : _('Untitled');
                $body = $content['rss']['channel']['item']['description'];

                // clean content from prevent xss attack
                $purifier = $this->getPurifier();
                $title = $purifier->purify($title);
                $body = $purifier->purify($body);

                //search for possible duplicate
                $duplicate = NULL;
                $duplicate = $this->store->retrieveOneByURL($url->getUrl(), $this->user->getId());

                $last_id = $this->store->add($url->getUrl(), $title, $body, $this->user->getId());
                if ( $last_id ) {
                    Tools::logm('add link ' . $url->getUrl());
                    if (DOWNLOAD_PICTURES) {
                        $content = filtre_picture($body, $url->getUrl(), $last_id);
                        Tools::logm('updating content article');
                        $this->store->updateContent($last_id, $content, $this->user->getId());
                    }

                    if ($duplicate != NULL) {
                        // duplicate exists, so, older entry needs to be deleted (as new entry should go to the top of list), BUT favorite mark and tags should be preserved
                        Tools::logm('link ' . $url->getUrl() . ' is a duplicate');
                        // 1) - preserve tags and favorite, then drop old entry
                        $this->store->reassignTags($duplicate['id'], $last_id);
                        if ($duplicate['is_fav']) {
                          $this->store->favoriteById($last_id, $this->user->getId());
                        }
                        if ($this->store->deleteById($duplicate['id'], $this->user->getId())) {
                          Tools::logm('previous link ' . $url->getUrl() .' entry deleted');
                        }
                    }

                    $this->messages->add('s', _('the link has been added successfully'));
                }
                else {
                    $this->messages->add('e', _('error during insertion : the link wasn\'t added'));
                    Tools::logm('error during insertion : the link wasn\'t added ' . $url->getUrl());
                }

                if ($autoclose == TRUE) {
                  Tools::redirect('?view=home');
                } else {
                  Tools::redirect('?view=home&closewin=true');
                }
                break;
            case 'delete':
                $msg = 'delete link #' . $id;
                if ($this->store->deleteById($id, $this->user->getId())) {
                    if (DOWNLOAD_PICTURES) {
                        remove_directory(ABS_PATH . $id);
                    }
                    $this->messages->add('s', _('the link has been deleted successfully'));
                }
                else {
                    $this->messages->add('e', _('the link wasn\'t deleted'));
                    $msg = 'error : can\'t delete link #' . $id;
                }
                Tools::logm($msg);
                Tools::redirect('?');
                break;
            case 'toggle_fav' :
                $this->store->favoriteById($id, $this->user->getId());
                Tools::logm('mark as favorite link #' . $id);
                if ( Tools::isAjaxRequest() ) {
                  echo 1;
                  exit;
                }
                else {
                  Tools::redirect();
                }
                break;
            case 'toggle_archive' :
                $this->store->archiveById($id, $this->user->getId());
                Tools::logm('archive link #' . $id);
                if ( Tools::isAjaxRequest() ) {
                  echo 1;
                  exit;
                }
                else {
                  Tools::redirect();
                }
                break;
            case 'archive_all' :
                $this->store->archiveAll($this->user->getId());
                Tools::logm('archive all links');
                Tools::redirect();
                break;
            case 'add_tag' :
                if (isset($_GET['search'])) {
                    //when we want to apply a tag to a search
                    $tags = array($_GET['search']);
                    $allentry_ids = $this->store->search($tags[0], $this->user->getId());
                    $entry_ids = array();
                    foreach ($allentry_ids as $eachentry) {
                        $entry_ids[] = $eachentry[0];
                    }
                } else { //add a tag to a single article
                    $tags = explode(',', $_POST['value']);
                    $entry_ids = array($_POST['entry_id']);
                }
                foreach($entry_ids as $entry_id) {
                    $entry = $this->store->retrieveOneById($entry_id, $this->user->getId());
                    if (!$entry) {
                        $this->messages->add('e', _('Article not found!'));
                        Tools::logm('error : article not found');
                        Tools::redirect();
                    }
                    //get all already set tags to preven duplicates
                    $already_set_tags = array();
                    $entry_tags = $this->store->retrieveTagsByEntry($entry_id);
                    foreach ($entry_tags as $tag) {
                      $already_set_tags[] = $tag['value'];
                    }
                    foreach($tags as $key => $tag_value) {
                        $value = trim($tag_value);
                        if ($value && !in_array($value, $already_set_tags)) {
                          $tag = $this->store->retrieveTagByValue($value);
                          if (is_null($tag)) {
                              # we create the tag
                              $tag = $this->store->createTag($value);
                              $sequence = '';
                              if (STORAGE == 'postgres') {
                                  $sequence = 'tags_id_seq';
                              }
                              $tag_id = $this->store->getLastId($sequence);
                          }
                          else {
                              $tag_id = $tag['id'];
                          }

                          # we assign the tag to the article
                          $this->store->setTagToEntry($tag_id, $entry_id);
                        }
                    }
                }
                $this->messages->add('s', _('The tag has been applied successfully'));
                Tools::logm('The tag has been applied successfully');
                Tools::redirect();
                break;
            case 'remove_tag' :
                $tag_id = $_GET['tag_id'];
                $entry = $this->store->retrieveOneById($id, $this->user->getId());
                if (!$entry) {
                    $this->messages->add('e', _('Article not found!'));
                    Tools::logm('error : article not found');
                    Tools::redirect();
                }
                $this->store->removeTagForEntry($id, $tag_id);
                Tools::logm('tag entry deleted');
                if ($this->store->cleanUnusedTag($tag_id)) {
                    Tools::logm('tag deleted');
                }
                $this->messages->add('s', _('The tag has been successfully deleted'));
                Tools::redirect();
                break;
            default:
                break;
        }
    }

    function displayView($view, $id = 0)
    {
        $tpl_vars = array();

        switch ($view)
        {
            case 'config':
                $dev_infos = $this->getPocheVersion('dev');
                $dev = trim($dev_infos[0]);
                $check_time_dev = date('d-M-Y H:i', $dev_infos[1]);
                $prod_infos = $this->getPocheVersion('prod');
                $prod = trim($prod_infos[0]);
                $check_time_prod = date('d-M-Y H:i', $prod_infos[1]);
                $compare_dev = version_compare(POCHE, $dev);
                $compare_prod = version_compare(POCHE, $prod);
                $themes = $this->getInstalledThemes();
                $languages = $this->getInstalledLanguages();
                $token = $this->user->getConfigValue('token');
                $http_auth = (isset($_SERVER['PHP_AUTH_USER']) || isset($_SERVER['REMOTE_USER'])) ? true : false;
                $only_user = ($this->store->listUsers() > 1) ? false : true;
                $tpl_vars = array(
                    'themes' => $themes,
                    'languages' => $languages,
                    'dev' => $dev,
                    'prod' => $prod,
                    'check_time_dev' => $check_time_dev,
                    'check_time_prod' => $check_time_prod,
                    'compare_dev' => $compare_dev,
                    'compare_prod' => $compare_prod,
                    'token' => $token,
                    'user_id' => $this->user->getId(),
                    'http_auth' => $http_auth,
                    'only_user' => $only_user
                );
                Tools::logm('config view');
                break;
            case 'edit-tags':
                # tags
                $entry = $this->store->retrieveOneById($id, $this->user->getId());
                if (!$entry) {
                    $this->messages->add('e', _('Article not found!'));
                    Tools::logm('error : article not found');
                    Tools::redirect();
                }
                $tags = $this->store->retrieveTagsByEntry($id);
                $tpl_vars = array(
                    'entry_id' => $id,
                    'tags' => $tags,
                    'entry' => $entry,
                );
                break;
            case 'tags':
                $token = $this->user->getConfigValue('token');
                //if term is set - search tags for this term
                $term = Tools::checkVar('term');
                $tags = $this->store->retrieveAllTags($this->user->getId(), $term);
                if (Tools::isAjaxRequest()) {
                  $result = array();
                  foreach ($tags as $tag) {
                    $result[] = $tag['value'];
                  }
                  echo json_encode($result);
                  exit;
                }
                $tpl_vars = array(
                    'token' => $token,
                    'user_id' => $this->user->getId(),
                    'tags' => $tags,
                );
                break;
            case 'search':
                if (isset($_GET['search'])) {
                   $search = filter_var($_GET['search'], FILTER_SANITIZE_STRING);
                   $tpl_vars['entries'] = $this->store->search($search, $this->user->getId());
                   $count = count($tpl_vars['entries']);
                   $this->pagination->set_total($count);
                   $page_links = str_replace(array('previous', 'next'), array(_('previous'), _('next')),
                            $this->pagination->page_links('?view=' . $view . '?search=' . $search . '&sort=' . $_SESSION['sort'] . '&' ));
                   $tpl_vars['page_links'] = $page_links;
                   $tpl_vars['nb_results'] = $count;
                   $tpl_vars['search_term'] = $search;
                }
                break;
            case 'view':
                $entry = $this->store->retrieveOneById($id, $this->user->getId());
                if ($entry != NULL) {
                    Tools::logm('view link #' . $id);
                    $content = $entry['content'];
                    if (function_exists('tidy_parse_string')) {
                        $tidy = tidy_parse_string($content, array('indent'=>true, 'show-body-only' => true), 'UTF8');
                        $tidy->cleanRepair();
                        $content = $tidy->value;
                    }

                    # flattr checking
                    $flattr = new FlattrItem();
                    $flattr->checkItem($entry['url'], $entry['id']);

                    # tags
                    $tags = $this->store->retrieveTagsByEntry($entry['id']);

                    $tpl_vars = array(
                        'entry' => $entry,
                        'content' => $content,
                        'flattr' => $flattr,
                        'tags' => $tags
                    );
                }
                else {
                    Tools::logm('error in view call : entry is null');
                }
                break;
            default: # home, favorites, archive and tag views
                $tpl_vars = array(
                    'entries' => '',
                    'page_links' => '',
                    'nb_results' => '',
                    'listmode' => (isset($_COOKIE['listmode']) ? true : false),
                );

                //if id is given - we retrive entries by tag: id is tag id
                if ($id) {
                  $tpl_vars['tag'] = $this->store->retrieveTag($id, $this->user->getId());
                  $tpl_vars['id'] = intval($id);
                }

                $count = $this->store->getEntriesByViewCount($view, $this->user->getId(), $id);

                if ($count > 0) {
                    $this->pagination->set_total($count);
                    $page_links = str_replace(array('previous', 'next'), array(_('previous'), _('next')),
                        $this->pagination->page_links('?view=' . $view . '&sort=' . $_SESSION['sort'] . (($id)?'&id='.$id:'') . '&' ));
                    $tpl_vars['entries'] = $this->store->getEntriesByView($view, $this->user->getId(), $this->pagination->get_limit(), $id);
                    $tpl_vars['page_links'] = $page_links;
                    $tpl_vars['nb_results'] = $count;
                }
                Tools::logm('display ' . $view . ' view');
                break;
        }

        return $tpl_vars;
    }

    /**
     * update the password of the current user.
     * if MODE_DEMO is TRUE, the password can't be updated.
     * @todo add the return value
     * @todo set the new password in function header like this updatePassword($newPassword)
     * @return boolean
     */
    public function updatePassword()
    {
        if (MODE_DEMO) {
            $this->messages->add('i', _('in demo mode, you can\'t update your password'));
            Tools::logm('in demo mode, you can\'t do this');
            Tools::redirect('?view=config');
        }
        else {
            if (isset($_POST['password']) && isset($_POST['password_repeat'])) {
                if ($_POST['password'] == $_POST['password_repeat'] && $_POST['password'] != "") {
                    $this->messages->add('s', _('your password has been updated'));
                    $this->store->updatePassword($this->user->getId(), Tools::encodeString($_POST['password'] . $this->user->getUsername()));
                    Session::logout();
                    Tools::logm('password updated');
                    Tools::redirect();
                }
                else {
                    $this->messages->add('e', _('the two fields have to be filled & the password must be the same in the two fields'));
                    Tools::redirect('?view=config');
                }
            }
        }
    }

    public function updateTheme()
    {
        # no data
        if (empty($_POST['theme'])) {
        }

        # we are not going to change it to the current theme...
        if ($_POST['theme'] == $this->getTheme()) {
            $this->messages->add('w', _('still using the "' . $this->getTheme() . '" theme!'));
            Tools::redirect('?view=config');
        }

        $themes = $this->getInstalledThemes();
        $actualTheme = false;

        foreach (array_keys($themes) as $theme) {
            if ($theme == $_POST['theme']) {
                $actualTheme = true;
                break;
            }
        }

        if (! $actualTheme) {
            $this->messages->add('e', _('that theme does not seem to be installed'));
            Tools::redirect('?view=config');
        }

        $this->store->updateUserConfig($this->user->getId(), 'theme', $_POST['theme']);
        $this->messages->add('s', _('you have changed your theme preferences'));

        $currentConfig = $_SESSION['poche_user']->config;
        $currentConfig['theme'] = $_POST['theme'];

        $_SESSION['poche_user']->setConfig($currentConfig);

        $this->emptyCache();

        Tools::redirect('?view=config');
    }

    public function updateLanguage()
    {
        # no data
        if (empty($_POST['language'])) {
        }

        # we are not going to change it to the current language...
        if ($_POST['language'] == $this->getLanguage()) {
            $this->messages->add('w', _('still using the "' . $this->getLanguage() . '" language!'));
            Tools::redirect('?view=config');
        }

        $languages = $this->getInstalledLanguages();
        $actualLanguage = false;

        foreach ($languages as $language) {
            if ($language['value'] == $_POST['language']) {
                $actualLanguage = true;
                break;
            }
        }

        if (! $actualLanguage) {
            $this->messages->add('e', _('that language does not seem to be installed'));
            Tools::redirect('?view=config');
        }

        $this->store->updateUserConfig($this->user->getId(), 'language', $_POST['language']);
        $this->messages->add('s', _('you have changed your language preferences'));

        $currentConfig = $_SESSION['poche_user']->config;
        $currentConfig['language'] = $_POST['language'];

        $_SESSION['poche_user']->setConfig($currentConfig);

        $this->emptyCache();

        Tools::redirect('?view=config');
    }
    /**
     * get credentials from differents sources
     * it redirects the user to the $referer link
     * @return array
     */
    private function credentials() {
        if(isset($_SERVER['PHP_AUTH_USER'])) {
            return array($_SERVER['PHP_AUTH_USER'],'php_auth',true);
        }
        if(!empty($_POST['login']) && !empty($_POST['password'])) {
            return array($_POST['login'],$_POST['password'],false);
        }
        if(isset($_SERVER['REMOTE_USER'])) {
            return array($_SERVER['REMOTE_USER'],'http_auth',true);
        }

        return array(false,false,false);
    }

    /**
     * checks if login & password are correct and save the user in session.
     * it redirects the user to the $referer link
     * @param  string $referer the url to redirect after login
     * @todo add the return value
     * @return boolean
     */
    public function login($referer)
    {
        list($login,$password,$isauthenticated)=$this->credentials();
        if($login === false || $password === false) {
            $this->messages->add('e', _('login failed: you have to fill all fields'));
            Tools::logm('login failed');
            Tools::redirect();
        }
        if (!empty($login) && !empty($password)) {
            $user = $this->store->login($login, Tools::encodeString($password . $login), $isauthenticated);
            if ($user != array()) {
                # Save login into Session
                $longlastingsession = isset($_POST['longlastingsession']);
                $passwordTest = ($isauthenticated) ? $user['password'] : Tools::encodeString($password . $login);
                Session::login($user['username'], $user['password'], $login, $passwordTest, $longlastingsession, array('poche_user' => new User($user)));
                $this->messages->add('s', _('welcome to your wallabag'));
                Tools::logm('login successful');
                Tools::redirect($referer);
            }
            $this->messages->add('e', _('login failed: bad login or password'));
            Tools::logm('login failed');
            Tools::redirect();
        }
    }

    /**
     * log out the poche user. It cleans the session.
     * @todo add the return value
     * @return boolean
     */
    public function logout()
    {
        $this->user = array();
        Session::logout();
        Tools::logm('logout');
        Tools::redirect();
    }

    /**
     * import datas into your poche
     * @return boolean
     */
    public function import() {

      if ( isset($_FILES['file']) ) {
        Tools::logm('Import stated: parsing file');

        // assume, that file is in json format
        $str_data = file_get_contents($_FILES['file']['tmp_name']);
        $data = json_decode($str_data, true);

        if ( $data === null ) {
          //not json - assume html
          $html = new simple_html_dom();
          $html->load_file($_FILES['file']['tmp_name']);
          $data = array();
          $read = 0;
          foreach (array('ol','ul') as $list) {
            foreach ($html->find($list) as $ul) {
              foreach ($ul->find('li') as $li) {
                $tmpEntry = array();
                  $a = $li->find('a');
                  $tmpEntry['url'] = $a[0]->href;
                  $tmpEntry['tags'] = $a[0]->tags;
                  $tmpEntry['is_read'] = $read;
                  if ($tmpEntry['url']) {
                    $data[] = $tmpEntry;
                  }
              }
              # the second <ol/ul> is for read links
              $read = ((sizeof($data) && $read)?0:1);
            }
          }
        }

        //for readability structure
        foreach ($data as $record) {
          if (is_array($record)) {
            $data[] = $record;
            foreach ($record as $record2) {
              if (is_array($record2)) {
                $data[] = $record2;
              }
            }
          }
        }

        $urlsInserted = array(); //urls of articles inserted
        foreach ($data as $record) {
          $url = trim( isset($record['article__url']) ? $record['article__url'] : (isset($record['url']) ? $record['url'] : '') );
          if ( $url and !in_array($url, $urlsInserted) ) {
            $title = (isset($record['title']) ? $record['title'] :  _('Untitled - Import - ').'</a> <a href="./?import">'._('click to finish import').'</a><a>');
            $body = (isset($record['content']) ? $record['content'] : '');
            $isRead = (isset($record['is_read']) ? intval($record['is_read']) : (isset($record['archive'])?intval($record['archive']):0));
            $isFavorite = (isset($record['is_fav']) ? intval($record['is_fav']) : (isset($record['favorite'])?intval($record['favorite']):0) );
            //insert new record
            $id = $this->store->add($url, $title, $body, $this->user->getId(), $isFavorite, $isRead);
            if ( $id ) {
              $urlsInserted[] = $url; //add

              if ( isset($record['tags']) && trim($record['tags']) ) {
                //@TODO: set tags

              }
            }
          }
        }

        $i = sizeof($urlsInserted);
        if ( $i > 0 ) {
          $this->messages->add('s', _('Articles inserted: ').$i._('. Please note, that some may be marked as "read".'));
        }
        Tools::logm('Import of articles finished: '.$i.' articles added (w/o content if not provided).');
      }
      //file parsing finished here

      //now download article contents if any

      //check if we need to download any content
      $recordsDownloadRequired = $this->store->retrieveUnfetchedEntriesCount($this->user->getId());
      if ( $recordsDownloadRequired == 0 ) {
        //nothing to download
        $this->messages->add('s', _('Import finished.'));
        Tools::logm('Import finished completely');
        Tools::redirect();
      }
      else {
        //if just inserted - don't download anything, download will start in next reload
        if ( !isset($_FILES['file']) ) {
          //download next batch
          Tools::logm('Fetching next batch of articles...');
          $items = $this->store->retrieveUnfetchedEntries($this->user->getId(), IMPORT_LIMIT);

          $purifier = $this->getPurifier();

          foreach ($items as $item) {
            $url = new Url(base64_encode($item['url']));
            Tools::logm('Fetching article '.$item['id']);
            $content = Tools::getPageContent($url);

            $title = (($content['rss']['channel']['item']['title'] != '') ? $content['rss']['channel']['item']['title'] : _('Untitled'));
            $body = (($content['rss']['channel']['item']['description'] != '') ? $content['rss']['channel']['item']['description'] : _('Undefined'));

            //clean content to prevent xss attack
            $title = $purifier->purify($title);
            $body = $purifier->purify($body);

            $this->store->updateContentAndTitle($item['id'], $title, $body, $this->user->getId());
            Tools::logm('Article '.$item['id'].' updated.');
          }

        }
      }

      return array('includeImport'=>true, 'import'=>array('recordsDownloadRequired'=>$recordsDownloadRequired, 'recordsUnderDownload'=> IMPORT_LIMIT, 'delay'=> IMPORT_DELAY * 1000) );
    }

    /**
     * export poche entries in json
     * @return json all poche entries
     */
    public function export() {
      $filename = "wallabag-export-".$this->user->getId()."-".date("Y-m-d").".json";
      header('Content-Disposition: attachment; filename='.$filename);

      $entries = $this->store->retrieveAll($this->user->getId());
      echo $this->tpl->render('export.twig', array(
          'export' => Tools::renderJson($entries),
      ));
      Tools::logm('export view');
    }

    /**
     * Checks online the latest version of poche and cache it
     * @param  string $which 'prod' or 'dev'
     * @return string        latest $which version
     */
    private function getPocheVersion($which = 'prod') {
      $cache_file = CACHE . '/' . $which;
      $check_time = time();

      # checks if the cached version file exists
      if (file_exists($cache_file) && (filemtime($cache_file) > (time() - 86400 ))) {
         $version = file_get_contents($cache_file);
         $check_time = filemtime($cache_file);
      } else {
         $version = file_get_contents('http://static.wallabag.org/versions/' . $which);
         file_put_contents($cache_file, $version, LOCK_EX);
      }
      return array($version, $check_time);
    }

    public function generateToken()
    {
      if (ini_get('open_basedir') === '') {
        if (strtoupper(substr(PHP_OS, 0, 3)) === 'WIN') {
          echo 'This is a server using Windows!';
          // alternative to /dev/urandom for Windows
          $token = substr(base64_encode(uniqid(mt_rand(), true)), 0, 20);
        } else {
          $token = substr(base64_encode(file_get_contents('/dev/urandom', false, null, 0, 20)), 0, 15);
        }
      }
      else {
        $token = substr(base64_encode(uniqid(mt_rand(), true)), 0, 20);
      }

      $token = str_replace('+', '', $token);
      $this->store->updateUserConfig($this->user->getId(), 'token', $token);
      $currentConfig = $_SESSION['poche_user']->config;
      $currentConfig['token'] = $token;
      $_SESSION['poche_user']->setConfig($currentConfig);
      Tools::redirect();
    }

    public function generateFeeds($token, $user_id, $tag_id, $type = 'home')
    {
        $allowed_types = array('home', 'fav', 'archive', 'tag');
        $config = $this->store->getConfigUser($user_id);

        if ($config == null) {
            die(sprintf(_('User with this id (%d) does not exist.'), $user_id));
        }

        if (!in_array($type, $allowed_types) || $token != $config['token']) {
            die(_('Uh, there is a problem while generating feeds.'));
        }
        // Check the token

        $feed = new FeedWriter(RSS2);
        $feed->setTitle('wallabag — ' . $type . ' feed');
        $feed->setLink(Tools::getPocheUrl());
        $feed->setChannelElement('pubDate', date(DATE_RSS , time()));
        $feed->setChannelElement('generator', 'wallabag');
        $feed->setDescription('wallabag ' . $type . ' elements');

        if ($type == 'tag') {
            $entries = $this->store->retrieveEntriesByTag($tag_id, $user_id);
        }
        else {
            $entries = $this->store->getEntriesByView($type, $user_id);
        }

        if (count($entries) > 0) {
            foreach ($entries as $entry) {
                $newItem = $feed->createNewItem();
                $newItem->setTitle($entry['title']);
                $newItem->setSource(Tools::getPocheUrl() . '?view=view&amp;id=' . $entry['id']);
                $newItem->setLink($entry['url']);
                $newItem->setDate(time());
                $newItem->setDescription($entry['content']);
                $feed->addItem($newItem);
            }
        }

        $feed->genarateFeed();
        exit;
    }

    public function emptyCache() {
        $files = new RecursiveIteratorIterator(
            new RecursiveDirectoryIterator(CACHE, RecursiveDirectoryIterator::SKIP_DOTS),
            RecursiveIteratorIterator::CHILD_FIRST
        );

        foreach ($files as $fileinfo) {
            $todo = ($fileinfo->isDir() ? 'rmdir' : 'unlink');
            $todo($fileinfo->getRealPath());
        }

        Tools::logm('empty cache');
        $this->messages->add('s', _('Cache deleted.'));
        Tools::redirect();
    }

    /**
     * return new purifier object with actual config
     */
    protected function getPurifier() {
      $config = HTMLPurifier_Config::createDefault();
      $config->set('Cache.SerializerPath', CACHE);
      $config->set('HTML.SafeIframe', true);
<<<<<<< HEAD
      $config->set('URI.SafeIframeRegexp', '%^(https?:)?//(www\.youtube(?:-nocookie)?\.com/embed/|player\.vimeo\.com/video/)%'); //allow YouTube and Vimeo$purifier = new HTMLPurifier($config);
=======
      //allow YouTube, Vimeo and dailymotion videos
      $config->set('URI.SafeIframeRegexp', '%^(https?:)?//(www\.youtube(?:-nocookie)?\.com/embed/|player\.vimeo\.com/video/|www\.dailymotion\.com/embed/video/)%');
>>>>>>> c93a5c13

      return new HTMLPurifier($config);
    }

    /**
     * handle epub
     */
    public function createEpub() {

        switch ($_GET['method']) {
            case 'id':
                $entryID = filter_var($_GET['id'],FILTER_SANITIZE_NUMBER_INT);
                $entry = $this->store->retrieveOneById($entryID, $this->user->getId());
                $entries = array($entry);
                $bookTitle = $entry['title'];
                $bookFileName = substr($bookTitle, 0, 200);
                break;
            case 'all':
                $entries = $this->store->retrieveAll($this->user->getId());
                $bookTitle = sprintf(_('All my articles on '), date(_('d.m.y'))); #translatable because each country has it's own date format system
                $bookFileName = _('Allarticles') . date(_('dmY'));
                break;
            case 'tag':
                $tag = filter_var($_GET['tag'],FILTER_SANITIZE_STRING);
                $tags_id = $this->store->retrieveAllTags($this->user->getId(),$tag);
                $tag_id = $tags_id[0]["id"]; // we take the first result, which is supposed to match perfectly. There must be a workaround.
                $entries = $this->store->retrieveEntriesByTag($tag_id,$this->user->getId());
                $bookTitle = sprintf(_('Articles tagged %s'),$tag);
                $bookFileName = substr(sprintf(_('Tag %s'),$tag), 0, 200);
                break;
            case 'category':
                $category = filter_var($_GET['category'],FILTER_SANITIZE_STRING);
                $entries = $this->store->getEntriesByView($category,$this->user->getId());
                $bookTitle = sprintf(_('All articles in category %s'), $category);
                $bookFileName = substr(sprintf(_('Category %s'),$category), 0, 200);
                break;
            case 'search':
                $search = filter_var($_GET['search'],FILTER_SANITIZE_STRING);
                $entries = $this->store->search($search,$this->user->getId());
                $bookTitle = sprintf(_('All articles for search %s'), $search);
                $bookFileName = substr(sprintf(_('Search %s'), $search), 0, 200);
                break;
            case 'default':
                die(_('Uh, there is a problem while generating epub.'));

        }

        $content_start =
        "<?xml version=\"1.0\" encoding=\"UTF-8\"?>\n"
        . "<html xmlns=\"http://www.w3.org/1999/xhtml\" xmlns:epub=\"http://www.idpf.org/2007/ops\">\n"
        . "<head>"
        . "<meta http-equiv=\"Default-Style\" content=\"text/html; charset=utf-8\" />\n"
        . "<title>wallabag articles book</title>\n"
        . "</head>\n"
        . "<body>\n";

        $bookEnd = "</body>\n</html>\n";

        $log = new Logger("wallabag", TRUE);
        $fileDir = CACHE;

<<<<<<< HEAD
        
        $book = new EPub(EPub::BOOK_VERSION_EPUB3, DEBUG_POCHE);
=======

        $book = new EPub(EPub::BOOK_VERSION_EPUB3);
>>>>>>> c93a5c13
        $log->logLine("new EPub()");
        $log->logLine("EPub class version: " . EPub::VERSION);
        $log->logLine("EPub Req. Zip version: " . EPub::REQ_ZIP_VERSION);
        $log->logLine("Zip version: " . Zip::VERSION);
        $log->logLine("getCurrentServerURL: " . $book->getCurrentServerURL());
        $log->logLine("getCurrentPageURL..: " . $book->getCurrentPageURL());

        $book->setTitle(_('wallabag\'s articles'));
        $book->setIdentifier("http://$_SERVER[HTTP_HOST]", EPub::IDENTIFIER_URI); // Could also be the ISBN number, prefered for published books, or a UUID.
        //$book->setLanguage("en"); // Not needed, but included for the example, Language is mandatory, but EPub defaults to "en". Use RFC3066 Language codes, such as "en", "da", "fr" etc.
        $book->setDescription(_("Some articles saved on my wallabag"));
        $book->setAuthor("wallabag","wallabag");
        $book->setPublisher("wallabag","wallabag"); // I hope this is a non existant address :)
        $book->setDate(time()); // Strictly not needed as the book date defaults to time().
        //$book->setRights("Copyright and licence information specific for the book."); // As this is generated, this _could_ contain the name or licence information of the user who purchased the book, if needed. If this is used that way, the identifier must also be made unique for the book.
        $book->setSourceURL("http://$_SERVER[HTTP_HOST]");

        $book->addDublinCoreMetadata(DublinCore::CONTRIBUTOR, "PHP");
        $book->addDublinCoreMetadata(DublinCore::CONTRIBUTOR, "wallabag");

        $cssData = "body {\n margin-left: .5em;\n margin-right: .5em;\n text-align: justify;\n}\n\np {\n font-family: serif;\n font-size: 10pt;\n text-align: justify;\n text-indent: 1em;\n margin-top: 0px;\n margin-bottom: 1ex;\n}\n\nh1, h2 {\n font-family: sans-serif;\n font-style: italic;\n text-align: center;\n background-color: #6b879c;\n color: white;\n width: 100%;\n}\n\nh1 {\n margin-bottom: 2px;\n}\n\nh2 {\n margin-top: -2px;\n margin-bottom: 2px;\n}\n";

        $log->logLine("Add Cover");

        $fullTitle = "<h1> " . $bookTitle . "</h1>\n";

        $book->setCoverImage("Cover.png", file_get_contents("themes/baggy/img/apple-touch-icon-152.png"), "image/png", $fullTitle);

        $cover = $content_start . '<div style="text-align:center;"><p>' . _('Produced by wallabag with PHPePub') . '</p><p>'. _('Please open <a href="https://github.com/wallabag/wallabag/issues" >an issue</a> if you have trouble with the display of this E-Book on your device.') . '</p></div>' . $bookEnd;

        //$book->addChapter("Table of Contents", "TOC.xhtml", NULL, false, EPub::EXTERNAL_REF_IGNORE);
        $book->addChapter("Notices", "Cover2.html", $cover);

        $book->buildTOC();

        foreach ($entries as $entry) { //set tags as subjects
            $tags = $this->store->retrieveTagsByEntry($entry['id']);
            foreach ($tags as $tag) {
                $book->setSubject($tag['value']);
            }

            $log->logLine("Set up parameters");

            $chapter = $content_start . $entry['content'] . $bookEnd;
            $book->addChapter($entry['title'], htmlspecialchars($entry['title']) . ".html", $chapter, true, EPub::EXTERNAL_REF_ADD);
            $log->logLine("Added chapter " . $entry['title']);
        }

        if (DEBUG_POCHE) {
            $epuplog = $book->getLog();
            $book->addChapter("Log", "Log.html", $content_start . $log->getLog() . "\n</pre>" . $bookEnd); // log generation
        }
        $book->finalize();
        $zipData = $book->sendBook($bookFileName);
    }
}<|MERGE_RESOLUTION|>--- conflicted
+++ resolved
@@ -1144,12 +1144,9 @@
       $config = HTMLPurifier_Config::createDefault();
       $config->set('Cache.SerializerPath', CACHE);
       $config->set('HTML.SafeIframe', true);
-<<<<<<< HEAD
-      $config->set('URI.SafeIframeRegexp', '%^(https?:)?//(www\.youtube(?:-nocookie)?\.com/embed/|player\.vimeo\.com/video/)%'); //allow YouTube and Vimeo$purifier = new HTMLPurifier($config);
-=======
+
       //allow YouTube, Vimeo and dailymotion videos
       $config->set('URI.SafeIframeRegexp', '%^(https?:)?//(www\.youtube(?:-nocookie)?\.com/embed/|player\.vimeo\.com/video/|www\.dailymotion\.com/embed/video/)%');
->>>>>>> c93a5c13
 
       return new HTMLPurifier($config);
     }
@@ -1210,14 +1207,8 @@
 
         $log = new Logger("wallabag", TRUE);
         $fileDir = CACHE;
-
-<<<<<<< HEAD
         
         $book = new EPub(EPub::BOOK_VERSION_EPUB3, DEBUG_POCHE);
-=======
-
-        $book = new EPub(EPub::BOOK_VERSION_EPUB3);
->>>>>>> c93a5c13
         $log->logLine("new EPub()");
         $log->logLine("EPub class version: " . EPub::VERSION);
         $log->logLine("EPub Req. Zip version: " . EPub::REQ_ZIP_VERSION);
