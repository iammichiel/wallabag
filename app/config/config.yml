--- conflicted
+++ resolved
@@ -59,12 +59,8 @@
     action_mark_as_read: 1
     list_mode: 0
     fetching_error_message: |
-<<<<<<< HEAD
-        wallabag can't retrieve contents for this article. Please <a href="http://doc.wallabag.org/en/master/user/errors_during_fetching.html#how-can-i-help-to-fix-that">troubleshoot this issue</a>.
+        wallabag can't retrieve contents for this article. Please <a href="http://doc.wallabag.org/en/user/errors_during_fetching.html#how-can-i-help-to-fix-that">troubleshoot this issue</a>.
     api_limit_mass_actions: 10
-=======
-        wallabag can't retrieve contents for this article. Please <a href="http://doc.wallabag.org/en/user/errors_during_fetching.html#how-can-i-help-to-fix-that">troubleshoot this issue</a>.
->>>>>>> 82a590fd
 
 wallabag_user:
     registration_enabled: "%fosuser_registration%"
