--- conflicted
+++ resolved
@@ -29,13 +29,8 @@
      */
     public function up(Schema $schema)
     {
-<<<<<<< HEAD
-        $this->addSql('INSERT INTO '.$this->getTable('craue_config_setting').' (name, value, section) VALUES (\'import_with_redis\', \'0\', \'import\')');
-        $this->addSql('INSERT INTO '.$this->getTable('craue_config_setting').' (name, value, section) VALUES (\'import_with_rabbitmq\', \'0\', \'import\')');
-=======
         $this->addSql('INSERT INTO "'.$this->getTable('craue_config_setting').'" (name, value, section) VALUES (\'import_with_redis\', \'0\', \'import\')');
         $this->addSql('INSERT INTO "'.$this->getTable('craue_config_setting').'" (name, value, section) VALUES (\'import_with_rabbitmq\', \'0\', \'import\')');
->>>>>>> c64b4941
     }
 
     /**
