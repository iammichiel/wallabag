--- conflicted
+++ resolved
@@ -30,20 +30,12 @@
     public function up(Schema $schema)
     {
         if ($this->connection->getDatabasePlatform()->getName() == 'postgresql') {
-<<<<<<< HEAD
-            $this->addSql('ALTER TABLE '.$this->getTable('entry').' ADD uuid UUID DEFAULT NULL');
-        } else {
-            $this->addSql('ALTER TABLE '.$this->getTable('entry').' ADD uuid LONGTEXT DEFAULT NULL');
-        }
-        $this->addSql("INSERT INTO ".$this->getTable('craue_config_setting')." (name, value, section) VALUES ('share_public', '1', 'entry')");
-=======
             $this->addSql('ALTER TABLE "'.$this->getTable('entry').'" ADD uuid UUID DEFAULT NULL');
         } else {
             $this->addSql('ALTER TABLE "'.$this->getTable('entry').'" ADD uuid LONGTEXT DEFAULT NULL');
         }
 
         $this->addSql("INSERT INTO \"".$this->getTable('craue_config_setting')."\" (name, value, section) VALUES ('share_public', '1', 'entry')");
->>>>>>> c64b4941
     }
 
     /**
@@ -53,12 +45,7 @@
     {
         $this->abortIf($this->connection->getDatabasePlatform()->getName() != 'sqlite', 'This down migration can\'t be executed on SQLite databases, because SQLite don\'t support DROP COLUMN.');
 
-<<<<<<< HEAD
-        $this->addSql('ALTER TABLE '.$this->getTable('entry').' DROP uuid');
-        $this->addSql("DELETE FROM ".$this->getTable('craue_config_setting')." WHERE name = 'share_public'");
-=======
         $this->addSql('ALTER TABLE "'.$this->getTable('entry').'" DROP uuid');
         $this->addSql("DELETE FROM \"".$this->getTable('craue_config_setting')."\" WHERE name = 'share_public'");
->>>>>>> c64b4941
     }
 }