<?php

namespace Wallabag\ApiBundle\Controller;

use FOS\RestBundle\Controller\FOSRestController;
<<<<<<< HEAD
use Hateoas\Configuration\Route as HateoasRoute;
use Hateoas\Representation\Factory\PagerfantaFactory;
use Nelmio\ApiDocBundle\Annotation\ApiDoc;
use Sensio\Bundle\FrameworkExtraBundle\Configuration\ParamConverter;
use Symfony\Component\HttpFoundation\Request;
use Symfony\Component\HttpFoundation\JsonResponse;
use Symfony\Component\Routing\Generator\UrlGeneratorInterface;
use Symfony\Component\Security\Core\Exception\AccessDeniedException;
use Wallabag\CoreBundle\Entity\Entry;
use Wallabag\CoreBundle\Entity\Tag;
use Wallabag\AnnotationBundle\Entity\Annotation;
use Wallabag\CoreBundle\Event\EntrySavedEvent;
use Wallabag\CoreBundle\Event\EntryDeletedEvent;
=======
use Symfony\Component\Security\Core\Exception\AccessDeniedException;
use Wallabag\CoreBundle\Entity\Entry;
>>>>>>> 84795d01

class WallabagRestController extends FOSRestController
{
    protected function validateAuthentication()
    {
        if (false === $this->get('security.authorization_checker')->isGranted('IS_AUTHENTICATED_FULLY')) {
            throw new AccessDeniedException();
        }
    }

    /**
<<<<<<< HEAD
     * Check if an entry exist by url.
     *
     * @ApiDoc(
     *       parameters={
     *          {"name"="url", "dataType"="string", "required"=true, "format"="An url", "description"="Url to check if it exists"},
     *          {"name"="urls", "dataType"="string", "required"=false, "format"="An array of urls (?urls[]=http...&urls[]=http...)", "description"="Urls (as an array) to check if it exists"}
     *       }
     * )
     *
     * @return JsonResponse
     */
    public function getEntriesExistsAction(Request $request)
    {
        $this->validateAuthentication();

        $urls = $request->query->get('urls', []);

        // handle multiple urls first
        if (!empty($urls)) {
            $results = [];
            foreach ($urls as $url) {
                $res = $this->getDoctrine()
                    ->getRepository('WallabagCoreBundle:Entry')
                    ->findByUrlAndUserId($url, $this->getUser()->getId());

                $results[$url] = false === $res ? false : true;
            }

            $json = $this->get('serializer')->serialize($results, 'json');

            return (new JsonResponse())->setJson($json);
        }

        // let's see if it is a simple url?
        $url = $request->query->get('url', '');

        if (empty($url)) {
            throw $this->createAccessDeniedException('URL is empty?, logged user id: '.$this->getUser()->getId());
        }

        $res = $this->getDoctrine()
            ->getRepository('WallabagCoreBundle:Entry')
            ->findByUrlAndUserId($url, $this->getUser()->getId());

        $exists = false === $res ? false : true;

        $json = $this->get('serializer')->serialize(['exists' => $exists], 'json');

        return (new JsonResponse())->setJson($json);
    }

    /**
     * Retrieve all entries. It could be filtered by many options.
     *
     * @ApiDoc(
     *       parameters={
     *          {"name"="archive", "dataType"="integer", "required"=false, "format"="1 or 0, all entries by default", "description"="filter by archived status."},
     *          {"name"="starred", "dataType"="integer", "required"=false, "format"="1 or 0, all entries by default", "description"="filter by starred status."},
     *          {"name"="sort", "dataType"="string", "required"=false, "format"="'created' or 'updated', default 'created'", "description"="sort entries by date."},
     *          {"name"="order", "dataType"="string", "required"=false, "format"="'asc' or 'desc', default 'desc'", "description"="order of sort."},
     *          {"name"="page", "dataType"="integer", "required"=false, "format"="default '1'", "description"="what page you want."},
     *          {"name"="perPage", "dataType"="integer", "required"=false, "format"="default'30'", "description"="results per page."},
     *          {"name"="tags", "dataType"="string", "required"=false, "format"="api,rest", "description"="a list of tags url encoded. Will returns entries that matches ALL tags."},
     *          {"name"="since", "dataType"="integer", "required"=false, "format"="default '0'", "description"="The timestamp since when you want entries updated."},
     *       }
     * )
     *
     * @return JsonResponse
     */
    public function getEntriesAction(Request $request)
    {
        $this->validateAuthentication();

        $isArchived = (null === $request->query->get('archive')) ? null : (bool) $request->query->get('archive');
        $isStarred = (null === $request->query->get('starred')) ? null : (bool) $request->query->get('starred');
        $sort = $request->query->get('sort', 'created');
        $order = $request->query->get('order', 'desc');
        $page = (int) $request->query->get('page', 1);
        $perPage = (int) $request->query->get('perPage', 30);
        $tags = $request->query->get('tags', '');
        $since = $request->query->get('since', 0);

        $pager = $this->getDoctrine()
            ->getRepository('WallabagCoreBundle:Entry')
            ->findEntries($this->getUser()->getId(), $isArchived, $isStarred, $sort, $order, $since, $tags);

        $pager->setCurrentPage($page);
        $pager->setMaxPerPage($perPage);

        $pagerfantaFactory = new PagerfantaFactory('page', 'perPage');
        $paginatedCollection = $pagerfantaFactory->createRepresentation(
            $pager,
            new HateoasRoute(
                'api_get_entries',
                [
                    'archive' => $isArchived,
                    'starred' => $isStarred,
                    'sort' => $sort,
                    'order' => $order,
                    'page' => $page,
                    'perPage' => $perPage,
                    'tags' => $tags,
                    'since' => $since,
                ],
                UrlGeneratorInterface::ABSOLUTE_URL
            )
        );

        $json = $this->get('serializer')->serialize($paginatedCollection, 'json');

        return (new JsonResponse())->setJson($json);
    }

    /**
     * Retrieve a single entry.
     *
     * @ApiDoc(
     *      requirements={
     *          {"name"="entry", "dataType"="integer", "requirement"="\w+", "description"="The entry ID"}
     *      }
     * )
     *
     * @return JsonResponse
     */
    public function getEntryAction(Entry $entry)
    {
        $this->validateAuthentication();
        $this->validateUserAccess($entry->getUser()->getId());

        $json = $this->get('serializer')->serialize($entry, 'json');

        return (new JsonResponse())->setJson($json);
    }

    /**
     * Retrieve a single entry as a predefined format.
     *
     * @ApiDoc(
     *      requirements={
     *          {"name"="entry", "dataType"="integer", "requirement"="\w+", "description"="The entry ID"}
     *      }
     * )
     *
     * @return Response
     */
    public function getEntryExportAction(Entry $entry, Request $request)
    {
        $this->validateAuthentication();
        $this->validateUserAccess($entry->getUser()->getId());

        return $this->get('wallabag_core.helper.entries_export')
            ->setEntries($entry)
            ->updateTitle('entry')
            ->exportAs($request->attributes->get('_format'));
    }

    /**
     * Create an entry.
     *
     * @ApiDoc(
     *       parameters={
     *          {"name"="url", "dataType"="string", "required"=true, "format"="http://www.test.com/article.html", "description"="Url for the entry."},
     *          {"name"="title", "dataType"="string", "required"=false, "description"="Optional, we'll get the title from the page."},
     *          {"name"="tags", "dataType"="string", "required"=false, "format"="tag1,tag2,tag3", "description"="a comma-separated list of tags."},
     *          {"name"="starred", "dataType"="integer", "required"=false, "format"="1 or 0", "description"="entry already starred"},
     *          {"name"="archive", "dataType"="integer", "required"=false, "format"="1 or 0", "description"="entry already archived"},
     *       }
     * )
     *
     * @return JsonResponse
     */
    public function postEntriesAction(Request $request)
    {
        $this->validateAuthentication();

        $url = $request->request->get('url');
        $title = $request->request->get('title');
        $isArchived = $request->request->get('archive');
        $isStarred = $request->request->get('starred');

        $entry = $this->get('wallabag_core.entry_repository')->findByUrlAndUserId($url, $this->getUser()->getId());

        if (false === $entry) {
            $entry = $this->get('wallabag_core.content_proxy')->updateEntry(
                new Entry($this->getUser()),
                $url
            );
        }

        if (!is_null($title)) {
            $entry->setTitle($title);
        }

        $tags = $request->request->get('tags', '');
        if (!empty($tags)) {
            $this->get('wallabag_core.content_proxy')->assignTagsToEntry($entry, $tags);
        }

        if (!is_null($isStarred)) {
            $entry->setStarred((bool) $isStarred);
        }

        if (!is_null($isArchived)) {
            $entry->setArchived((bool) $isArchived);
        }

        $em = $this->getDoctrine()->getManager();
        $em->persist($entry);
        $em->flush();

        // entry saved, dispatch event about it!
        $this->get('event_dispatcher')->dispatch(EntrySavedEvent::NAME, new EntrySavedEvent($entry));

        $json = $this->get('serializer')->serialize($entry, 'json');

        return (new JsonResponse())->setJson($json);
    }

    /**
     * Change several properties of an entry.
     *
     * @ApiDoc(
     *      requirements={
     *          {"name"="entry", "dataType"="integer", "requirement"="\w+", "description"="The entry ID"}
     *      },
     *      parameters={
     *          {"name"="title", "dataType"="string", "required"=false},
     *          {"name"="tags", "dataType"="string", "required"=false, "format"="tag1,tag2,tag3", "description"="a comma-separated list of tags."},
     *          {"name"="archive", "dataType"="integer", "required"=false, "format"="1 or 0", "description"="archived the entry."},
     *          {"name"="starred", "dataType"="integer", "required"=false, "format"="1 or 0", "description"="starred the entry."},
     *      }
     * )
     *
     * @return JsonResponse
     */
    public function patchEntriesAction(Entry $entry, Request $request)
    {
        $this->validateAuthentication();
        $this->validateUserAccess($entry->getUser()->getId());

        $title = $request->request->get('title');
        $isArchived = $request->request->get('archive');
        $isStarred = $request->request->get('starred');

        if (!is_null($title)) {
            $entry->setTitle($title);
        }

        if (!is_null($isArchived)) {
            $entry->setArchived((bool) $isArchived);
        }

        if (!is_null($isStarred)) {
            $entry->setStarred((bool) $isStarred);
        }

        $tags = $request->request->get('tags', '');
        if (!empty($tags)) {
            $this->get('wallabag_core.content_proxy')->assignTagsToEntry($entry, $tags);
        }

        $em = $this->getDoctrine()->getManager();
        $em->flush();

        $json = $this->get('serializer')->serialize($entry, 'json');

        return (new JsonResponse())->setJson($json);
    }

    /**
     * Delete **permanently** an entry.
     *
     * @ApiDoc(
     *      requirements={
     *          {"name"="entry", "dataType"="integer", "requirement"="\w+", "description"="The entry ID"}
     *      }
     * )
     *
     * @return JsonResponse
     */
    public function deleteEntriesAction(Entry $entry)
    {
        $this->validateAuthentication();
        $this->validateUserAccess($entry->getUser()->getId());

        // entry deleted, dispatch event about it!
        $this->get('event_dispatcher')->dispatch(EntryDeletedEvent::NAME, new EntryDeletedEvent($entry));

        $em = $this->getDoctrine()->getManager();
        $em->remove($entry);
        $em->flush();

        $json = $this->get('serializer')->serialize($entry, 'json');

        return (new JsonResponse())->setJson($json);
    }

    /**
     * Retrieve all tags for an entry.
     *
     * @ApiDoc(
     *      requirements={
     *          {"name"="entry", "dataType"="integer", "requirement"="\w+", "description"="The entry ID"}
     *      }
     * )
     *
     * @return JsonResponse
     */
    public function getEntriesTagsAction(Entry $entry)
    {
        $this->validateAuthentication();
        $this->validateUserAccess($entry->getUser()->getId());

        $json = $this->get('serializer')->serialize($entry->getTags(), 'json');

        return (new JsonResponse())->setJson($json);
    }

    /**
     * Add one or more tags to an entry.
     *
     * @ApiDoc(
     *      requirements={
     *          {"name"="entry", "dataType"="integer", "requirement"="\w+", "description"="The entry ID"}
     *      },
     *      parameters={
     *          {"name"="tags", "dataType"="string", "required"=false, "format"="tag1,tag2,tag3", "description"="a comma-separated list of tags."},
     *       }
     * )
     *
     * @return JsonResponse
     */
    public function postEntriesTagsAction(Request $request, Entry $entry)
    {
        $this->validateAuthentication();
        $this->validateUserAccess($entry->getUser()->getId());

        $tags = $request->request->get('tags', '');
        if (!empty($tags)) {
            $this->get('wallabag_core.content_proxy')->assignTagsToEntry($entry, $tags);
        }

        $em = $this->getDoctrine()->getManager();
        $em->persist($entry);
        $em->flush();

        $json = $this->get('serializer')->serialize($entry, 'json');

        return (new JsonResponse())->setJson($json);
    }

    /**
     * Permanently remove one tag for an entry.
     *
     * @ApiDoc(
     *      requirements={
     *          {"name"="tag", "dataType"="integer", "requirement"="\w+", "description"="The tag ID"},
     *          {"name"="entry", "dataType"="integer", "requirement"="\w+", "description"="The entry ID"}
     *      }
     * )
     *
     * @return JsonResponse
     */
    public function deleteEntriesTagsAction(Entry $entry, Tag $tag)
    {
        $this->validateAuthentication();
        $this->validateUserAccess($entry->getUser()->getId());

        $entry->removeTag($tag);
        $em = $this->getDoctrine()->getManager();
        $em->persist($entry);
        $em->flush();

        $json = $this->get('serializer')->serialize($entry, 'json');

        return (new JsonResponse())->setJson($json);
    }

    /**
     * Retrieve all tags.
     *
     * @ApiDoc()
     *
     * @return JsonResponse
     */
    public function getTagsAction()
    {
        $this->validateAuthentication();

        $tags = $this->getDoctrine()
            ->getRepository('WallabagCoreBundle:Tag')
            ->findAllTags($this->getUser()->getId());

        $json = $this->get('serializer')->serialize($tags, 'json');

        return (new JsonResponse())->setJson($json);
    }

    /**
     * Permanently remove one tag from **every** entry.
     *
     * @ApiDoc(
     *      requirements={
     *          {"name"="tag", "dataType"="string", "required"=true, "requirement"="\w+", "description"="Tag as a string"}
     *      }
     * )
     *
     * @return JsonResponse
     */
    public function deleteTagLabelAction(Request $request)
    {
        $this->validateAuthentication();
        $label = $request->request->get('tag', '');

        $tag = $this->getDoctrine()->getRepository('WallabagCoreBundle:Tag')->findOneByLabel($label);

        if (empty($tag)) {
            throw $this->createNotFoundException('Tag not found');
        }

        $this->getDoctrine()
            ->getRepository('WallabagCoreBundle:Entry')
            ->removeTag($this->getUser()->getId(), $tag);

        $this->cleanOrphanTag($tag);

        $json = $this->get('serializer')->serialize($tag, 'json');

        return (new JsonResponse())->setJson($json);
    }

    /**
     * Permanently remove some tags from **every** entry.
     *
     * @ApiDoc(
     *      requirements={
     *          {"name"="tags", "dataType"="string", "required"=true, "format"="tag1,tag2", "description"="Tags as strings (comma splitted)"}
     *      }
     * )
     *
     * @return JsonResponse
     */
    public function deleteTagsLabelAction(Request $request)
    {
        $this->validateAuthentication();

        $tagsLabels = $request->request->get('tags', '');

        $tags = [];

        foreach (explode(',', $tagsLabels) as $tagLabel) {
            $tagEntity = $this->getDoctrine()->getRepository('WallabagCoreBundle:Tag')->findOneByLabel($tagLabel);

            if (!empty($tagEntity)) {
                $tags[] = $tagEntity;
            }
        }

        if (empty($tags)) {
            throw $this->createNotFoundException('Tags not found');
        }

        $this->getDoctrine()
            ->getRepository('WallabagCoreBundle:Entry')
            ->removeTags($this->getUser()->getId(), $tags);

        $this->cleanOrphanTag($tags);

        $json = $this->get('serializer')->serialize($tags, 'json');

        return (new JsonResponse())->setJson($json);
    }

    /**
     * Permanently remove one tag from **every** entry.
     *
     * @ApiDoc(
     *      requirements={
     *          {"name"="tag", "dataType"="integer", "requirement"="\w+", "description"="The tag"}
     *      }
     * )
     *
     * @return JsonResponse
     */
    public function deleteTagAction(Tag $tag)
    {
        $this->validateAuthentication();

        $this->getDoctrine()
            ->getRepository('WallabagCoreBundle:Entry')
            ->removeTag($this->getUser()->getId(), $tag);

        $this->cleanOrphanTag($tag);

        $json = $this->get('serializer')->serialize($tag, 'json');

        return (new JsonResponse())->setJson($json);
    }

    /**
     * Retrieve annotations for an entry.
     *
     * @ApiDoc(
     *      requirements={
     *          {"name"="entry", "dataType"="integer", "requirement"="\w+", "description"="The entry ID"}
     *      }
     * )
     *
     * @param Entry $entry
     *
     * @return JsonResponse
     */
    public function getAnnotationsAction(Entry $entry)
    {
        $this->validateAuthentication();

        return $this->forward('WallabagAnnotationBundle:WallabagAnnotation:getAnnotations', [
            'entry' => $entry,
        ]);
    }

    /**
     * Creates a new annotation.
     *
     * @ApiDoc(
     *      requirements={
     *          {"name"="ranges", "dataType"="array", "requirement"="\w+", "description"="The range array for the annotation"},
     *          {"name"="quote", "dataType"="string", "required"=false, "description"="Optional, quote for the annotation"},
     *          {"name"="text", "dataType"="string", "required"=true, "description"=""},
     *      }
     * )
     *
     * @param Request $request
     * @param Entry   $entry
     *
     * @return JsonResponse
     */
    public function postAnnotationAction(Request $request, Entry $entry)
    {
        $this->validateAuthentication();

        return $this->forward('WallabagAnnotationBundle:WallabagAnnotation:postAnnotation', [
            'request' => $request,
            'entry' => $entry,
        ]);
    }

    /**
     * Updates an annotation.
     *
     * @ApiDoc(
     *      requirements={
     *          {"name"="annotation", "dataType"="string", "requirement"="\w+", "description"="The annotation ID"}
     *      }
     * )
     *
     * @ParamConverter("annotation", class="WallabagAnnotationBundle:Annotation")
     *
     * @param Annotation $annotation
     * @param Request    $request
     *
     * @return JsonResponse
     */
    public function putAnnotationAction(Annotation $annotation, Request $request)
    {
        $this->validateAuthentication();

        return $this->forward('WallabagAnnotationBundle:WallabagAnnotation:putAnnotation', [
            'annotation' => $annotation,
            'request' => $request,
        ]);
    }

    /**
     * Removes an annotation.
     *
     * @ApiDoc(
     *      requirements={
     *          {"name"="annotation", "dataType"="string", "requirement"="\w+", "description"="The annotation ID"}
     *      }
     * )
     *
     * @ParamConverter("annotation", class="WallabagAnnotationBundle:Annotation")
     *
     * @param Annotation $annotation
     *
     * @return JsonResponse
     */
    public function deleteAnnotationAction(Annotation $annotation)
    {
        $this->validateAuthentication();

        return $this->forward('WallabagAnnotationBundle:WallabagAnnotation:deleteAnnotation', [
            'annotation' => $annotation,
        ]);
    }

    /**
     * Retrieve version number.
     *
     * @ApiDoc()
     *
     * @return JsonResponse
     */
    public function getVersionAction()
    {
        $version = $this->container->getParameter('wallabag_core.version');

        $json = $this->get('serializer')->serialize($version, 'json');

        return (new JsonResponse())->setJson($json);
    }

    /**
     * Remove orphan tag in case no entries are associated to it.
     *
     * @param Tag|array $tags
     */
    private function cleanOrphanTag($tags)
    {
        if (!is_array($tags)) {
            $tags = [$tags];
        }

        $em = $this->getDoctrine()->getManager();

        foreach ($tags as $tag) {
            if (count($tag->getEntries()) === 0) {
                $em->remove($tag);
            }
        }

        $em->flush();
    }

    /**
=======
>>>>>>> 84795d01
     * Validate that the first id is equal to the second one.
     * If not, throw exception. It means a user try to access information from an other user.
     *
     * @param int $requestUserId User id from the requested source
     */
    protected function validateUserAccess($requestUserId)
    {
        $user = $this->get('security.token_storage')->getToken()->getUser();
        if ($requestUserId != $user->getId()) {
            throw $this->createAccessDeniedException('Access forbidden. Entry user id: '.$requestUserId.', logged user id: '.$user->getId());
        }
    }
}<|MERGE_RESOLUTION|>--- conflicted
+++ resolved
@@ -3,633 +3,11 @@
 namespace Wallabag\ApiBundle\Controller;
 
 use FOS\RestBundle\Controller\FOSRestController;
-<<<<<<< HEAD
-use Hateoas\Configuration\Route as HateoasRoute;
-use Hateoas\Representation\Factory\PagerfantaFactory;
-use Nelmio\ApiDocBundle\Annotation\ApiDoc;
-use Sensio\Bundle\FrameworkExtraBundle\Configuration\ParamConverter;
-use Symfony\Component\HttpFoundation\Request;
-use Symfony\Component\HttpFoundation\JsonResponse;
-use Symfony\Component\Routing\Generator\UrlGeneratorInterface;
 use Symfony\Component\Security\Core\Exception\AccessDeniedException;
 use Wallabag\CoreBundle\Entity\Entry;
-use Wallabag\CoreBundle\Entity\Tag;
-use Wallabag\AnnotationBundle\Entity\Annotation;
-use Wallabag\CoreBundle\Event\EntrySavedEvent;
-use Wallabag\CoreBundle\Event\EntryDeletedEvent;
-=======
-use Symfony\Component\Security\Core\Exception\AccessDeniedException;
-use Wallabag\CoreBundle\Entity\Entry;
->>>>>>> 84795d01
 
 class WallabagRestController extends FOSRestController
 {
-    protected function validateAuthentication()
-    {
-        if (false === $this->get('security.authorization_checker')->isGranted('IS_AUTHENTICATED_FULLY')) {
-            throw new AccessDeniedException();
-        }
-    }
-
-    /**
-<<<<<<< HEAD
-     * Check if an entry exist by url.
-     *
-     * @ApiDoc(
-     *       parameters={
-     *          {"name"="url", "dataType"="string", "required"=true, "format"="An url", "description"="Url to check if it exists"},
-     *          {"name"="urls", "dataType"="string", "required"=false, "format"="An array of urls (?urls[]=http...&urls[]=http...)", "description"="Urls (as an array) to check if it exists"}
-     *       }
-     * )
-     *
-     * @return JsonResponse
-     */
-    public function getEntriesExistsAction(Request $request)
-    {
-        $this->validateAuthentication();
-
-        $urls = $request->query->get('urls', []);
-
-        // handle multiple urls first
-        if (!empty($urls)) {
-            $results = [];
-            foreach ($urls as $url) {
-                $res = $this->getDoctrine()
-                    ->getRepository('WallabagCoreBundle:Entry')
-                    ->findByUrlAndUserId($url, $this->getUser()->getId());
-
-                $results[$url] = false === $res ? false : true;
-            }
-
-            $json = $this->get('serializer')->serialize($results, 'json');
-
-            return (new JsonResponse())->setJson($json);
-        }
-
-        // let's see if it is a simple url?
-        $url = $request->query->get('url', '');
-
-        if (empty($url)) {
-            throw $this->createAccessDeniedException('URL is empty?, logged user id: '.$this->getUser()->getId());
-        }
-
-        $res = $this->getDoctrine()
-            ->getRepository('WallabagCoreBundle:Entry')
-            ->findByUrlAndUserId($url, $this->getUser()->getId());
-
-        $exists = false === $res ? false : true;
-
-        $json = $this->get('serializer')->serialize(['exists' => $exists], 'json');
-
-        return (new JsonResponse())->setJson($json);
-    }
-
-    /**
-     * Retrieve all entries. It could be filtered by many options.
-     *
-     * @ApiDoc(
-     *       parameters={
-     *          {"name"="archive", "dataType"="integer", "required"=false, "format"="1 or 0, all entries by default", "description"="filter by archived status."},
-     *          {"name"="starred", "dataType"="integer", "required"=false, "format"="1 or 0, all entries by default", "description"="filter by starred status."},
-     *          {"name"="sort", "dataType"="string", "required"=false, "format"="'created' or 'updated', default 'created'", "description"="sort entries by date."},
-     *          {"name"="order", "dataType"="string", "required"=false, "format"="'asc' or 'desc', default 'desc'", "description"="order of sort."},
-     *          {"name"="page", "dataType"="integer", "required"=false, "format"="default '1'", "description"="what page you want."},
-     *          {"name"="perPage", "dataType"="integer", "required"=false, "format"="default'30'", "description"="results per page."},
-     *          {"name"="tags", "dataType"="string", "required"=false, "format"="api,rest", "description"="a list of tags url encoded. Will returns entries that matches ALL tags."},
-     *          {"name"="since", "dataType"="integer", "required"=false, "format"="default '0'", "description"="The timestamp since when you want entries updated."},
-     *       }
-     * )
-     *
-     * @return JsonResponse
-     */
-    public function getEntriesAction(Request $request)
-    {
-        $this->validateAuthentication();
-
-        $isArchived = (null === $request->query->get('archive')) ? null : (bool) $request->query->get('archive');
-        $isStarred = (null === $request->query->get('starred')) ? null : (bool) $request->query->get('starred');
-        $sort = $request->query->get('sort', 'created');
-        $order = $request->query->get('order', 'desc');
-        $page = (int) $request->query->get('page', 1);
-        $perPage = (int) $request->query->get('perPage', 30);
-        $tags = $request->query->get('tags', '');
-        $since = $request->query->get('since', 0);
-
-        $pager = $this->getDoctrine()
-            ->getRepository('WallabagCoreBundle:Entry')
-            ->findEntries($this->getUser()->getId(), $isArchived, $isStarred, $sort, $order, $since, $tags);
-
-        $pager->setCurrentPage($page);
-        $pager->setMaxPerPage($perPage);
-
-        $pagerfantaFactory = new PagerfantaFactory('page', 'perPage');
-        $paginatedCollection = $pagerfantaFactory->createRepresentation(
-            $pager,
-            new HateoasRoute(
-                'api_get_entries',
-                [
-                    'archive' => $isArchived,
-                    'starred' => $isStarred,
-                    'sort' => $sort,
-                    'order' => $order,
-                    'page' => $page,
-                    'perPage' => $perPage,
-                    'tags' => $tags,
-                    'since' => $since,
-                ],
-                UrlGeneratorInterface::ABSOLUTE_URL
-            )
-        );
-
-        $json = $this->get('serializer')->serialize($paginatedCollection, 'json');
-
-        return (new JsonResponse())->setJson($json);
-    }
-
-    /**
-     * Retrieve a single entry.
-     *
-     * @ApiDoc(
-     *      requirements={
-     *          {"name"="entry", "dataType"="integer", "requirement"="\w+", "description"="The entry ID"}
-     *      }
-     * )
-     *
-     * @return JsonResponse
-     */
-    public function getEntryAction(Entry $entry)
-    {
-        $this->validateAuthentication();
-        $this->validateUserAccess($entry->getUser()->getId());
-
-        $json = $this->get('serializer')->serialize($entry, 'json');
-
-        return (new JsonResponse())->setJson($json);
-    }
-
-    /**
-     * Retrieve a single entry as a predefined format.
-     *
-     * @ApiDoc(
-     *      requirements={
-     *          {"name"="entry", "dataType"="integer", "requirement"="\w+", "description"="The entry ID"}
-     *      }
-     * )
-     *
-     * @return Response
-     */
-    public function getEntryExportAction(Entry $entry, Request $request)
-    {
-        $this->validateAuthentication();
-        $this->validateUserAccess($entry->getUser()->getId());
-
-        return $this->get('wallabag_core.helper.entries_export')
-            ->setEntries($entry)
-            ->updateTitle('entry')
-            ->exportAs($request->attributes->get('_format'));
-    }
-
-    /**
-     * Create an entry.
-     *
-     * @ApiDoc(
-     *       parameters={
-     *          {"name"="url", "dataType"="string", "required"=true, "format"="http://www.test.com/article.html", "description"="Url for the entry."},
-     *          {"name"="title", "dataType"="string", "required"=false, "description"="Optional, we'll get the title from the page."},
-     *          {"name"="tags", "dataType"="string", "required"=false, "format"="tag1,tag2,tag3", "description"="a comma-separated list of tags."},
-     *          {"name"="starred", "dataType"="integer", "required"=false, "format"="1 or 0", "description"="entry already starred"},
-     *          {"name"="archive", "dataType"="integer", "required"=false, "format"="1 or 0", "description"="entry already archived"},
-     *       }
-     * )
-     *
-     * @return JsonResponse
-     */
-    public function postEntriesAction(Request $request)
-    {
-        $this->validateAuthentication();
-
-        $url = $request->request->get('url');
-        $title = $request->request->get('title');
-        $isArchived = $request->request->get('archive');
-        $isStarred = $request->request->get('starred');
-
-        $entry = $this->get('wallabag_core.entry_repository')->findByUrlAndUserId($url, $this->getUser()->getId());
-
-        if (false === $entry) {
-            $entry = $this->get('wallabag_core.content_proxy')->updateEntry(
-                new Entry($this->getUser()),
-                $url
-            );
-        }
-
-        if (!is_null($title)) {
-            $entry->setTitle($title);
-        }
-
-        $tags = $request->request->get('tags', '');
-        if (!empty($tags)) {
-            $this->get('wallabag_core.content_proxy')->assignTagsToEntry($entry, $tags);
-        }
-
-        if (!is_null($isStarred)) {
-            $entry->setStarred((bool) $isStarred);
-        }
-
-        if (!is_null($isArchived)) {
-            $entry->setArchived((bool) $isArchived);
-        }
-
-        $em = $this->getDoctrine()->getManager();
-        $em->persist($entry);
-        $em->flush();
-
-        // entry saved, dispatch event about it!
-        $this->get('event_dispatcher')->dispatch(EntrySavedEvent::NAME, new EntrySavedEvent($entry));
-
-        $json = $this->get('serializer')->serialize($entry, 'json');
-
-        return (new JsonResponse())->setJson($json);
-    }
-
-    /**
-     * Change several properties of an entry.
-     *
-     * @ApiDoc(
-     *      requirements={
-     *          {"name"="entry", "dataType"="integer", "requirement"="\w+", "description"="The entry ID"}
-     *      },
-     *      parameters={
-     *          {"name"="title", "dataType"="string", "required"=false},
-     *          {"name"="tags", "dataType"="string", "required"=false, "format"="tag1,tag2,tag3", "description"="a comma-separated list of tags."},
-     *          {"name"="archive", "dataType"="integer", "required"=false, "format"="1 or 0", "description"="archived the entry."},
-     *          {"name"="starred", "dataType"="integer", "required"=false, "format"="1 or 0", "description"="starred the entry."},
-     *      }
-     * )
-     *
-     * @return JsonResponse
-     */
-    public function patchEntriesAction(Entry $entry, Request $request)
-    {
-        $this->validateAuthentication();
-        $this->validateUserAccess($entry->getUser()->getId());
-
-        $title = $request->request->get('title');
-        $isArchived = $request->request->get('archive');
-        $isStarred = $request->request->get('starred');
-
-        if (!is_null($title)) {
-            $entry->setTitle($title);
-        }
-
-        if (!is_null($isArchived)) {
-            $entry->setArchived((bool) $isArchived);
-        }
-
-        if (!is_null($isStarred)) {
-            $entry->setStarred((bool) $isStarred);
-        }
-
-        $tags = $request->request->get('tags', '');
-        if (!empty($tags)) {
-            $this->get('wallabag_core.content_proxy')->assignTagsToEntry($entry, $tags);
-        }
-
-        $em = $this->getDoctrine()->getManager();
-        $em->flush();
-
-        $json = $this->get('serializer')->serialize($entry, 'json');
-
-        return (new JsonResponse())->setJson($json);
-    }
-
-    /**
-     * Delete **permanently** an entry.
-     *
-     * @ApiDoc(
-     *      requirements={
-     *          {"name"="entry", "dataType"="integer", "requirement"="\w+", "description"="The entry ID"}
-     *      }
-     * )
-     *
-     * @return JsonResponse
-     */
-    public function deleteEntriesAction(Entry $entry)
-    {
-        $this->validateAuthentication();
-        $this->validateUserAccess($entry->getUser()->getId());
-
-        // entry deleted, dispatch event about it!
-        $this->get('event_dispatcher')->dispatch(EntryDeletedEvent::NAME, new EntryDeletedEvent($entry));
-
-        $em = $this->getDoctrine()->getManager();
-        $em->remove($entry);
-        $em->flush();
-
-        $json = $this->get('serializer')->serialize($entry, 'json');
-
-        return (new JsonResponse())->setJson($json);
-    }
-
-    /**
-     * Retrieve all tags for an entry.
-     *
-     * @ApiDoc(
-     *      requirements={
-     *          {"name"="entry", "dataType"="integer", "requirement"="\w+", "description"="The entry ID"}
-     *      }
-     * )
-     *
-     * @return JsonResponse
-     */
-    public function getEntriesTagsAction(Entry $entry)
-    {
-        $this->validateAuthentication();
-        $this->validateUserAccess($entry->getUser()->getId());
-
-        $json = $this->get('serializer')->serialize($entry->getTags(), 'json');
-
-        return (new JsonResponse())->setJson($json);
-    }
-
-    /**
-     * Add one or more tags to an entry.
-     *
-     * @ApiDoc(
-     *      requirements={
-     *          {"name"="entry", "dataType"="integer", "requirement"="\w+", "description"="The entry ID"}
-     *      },
-     *      parameters={
-     *          {"name"="tags", "dataType"="string", "required"=false, "format"="tag1,tag2,tag3", "description"="a comma-separated list of tags."},
-     *       }
-     * )
-     *
-     * @return JsonResponse
-     */
-    public function postEntriesTagsAction(Request $request, Entry $entry)
-    {
-        $this->validateAuthentication();
-        $this->validateUserAccess($entry->getUser()->getId());
-
-        $tags = $request->request->get('tags', '');
-        if (!empty($tags)) {
-            $this->get('wallabag_core.content_proxy')->assignTagsToEntry($entry, $tags);
-        }
-
-        $em = $this->getDoctrine()->getManager();
-        $em->persist($entry);
-        $em->flush();
-
-        $json = $this->get('serializer')->serialize($entry, 'json');
-
-        return (new JsonResponse())->setJson($json);
-    }
-
-    /**
-     * Permanently remove one tag for an entry.
-     *
-     * @ApiDoc(
-     *      requirements={
-     *          {"name"="tag", "dataType"="integer", "requirement"="\w+", "description"="The tag ID"},
-     *          {"name"="entry", "dataType"="integer", "requirement"="\w+", "description"="The entry ID"}
-     *      }
-     * )
-     *
-     * @return JsonResponse
-     */
-    public function deleteEntriesTagsAction(Entry $entry, Tag $tag)
-    {
-        $this->validateAuthentication();
-        $this->validateUserAccess($entry->getUser()->getId());
-
-        $entry->removeTag($tag);
-        $em = $this->getDoctrine()->getManager();
-        $em->persist($entry);
-        $em->flush();
-
-        $json = $this->get('serializer')->serialize($entry, 'json');
-
-        return (new JsonResponse())->setJson($json);
-    }
-
-    /**
-     * Retrieve all tags.
-     *
-     * @ApiDoc()
-     *
-     * @return JsonResponse
-     */
-    public function getTagsAction()
-    {
-        $this->validateAuthentication();
-
-        $tags = $this->getDoctrine()
-            ->getRepository('WallabagCoreBundle:Tag')
-            ->findAllTags($this->getUser()->getId());
-
-        $json = $this->get('serializer')->serialize($tags, 'json');
-
-        return (new JsonResponse())->setJson($json);
-    }
-
-    /**
-     * Permanently remove one tag from **every** entry.
-     *
-     * @ApiDoc(
-     *      requirements={
-     *          {"name"="tag", "dataType"="string", "required"=true, "requirement"="\w+", "description"="Tag as a string"}
-     *      }
-     * )
-     *
-     * @return JsonResponse
-     */
-    public function deleteTagLabelAction(Request $request)
-    {
-        $this->validateAuthentication();
-        $label = $request->request->get('tag', '');
-
-        $tag = $this->getDoctrine()->getRepository('WallabagCoreBundle:Tag')->findOneByLabel($label);
-
-        if (empty($tag)) {
-            throw $this->createNotFoundException('Tag not found');
-        }
-
-        $this->getDoctrine()
-            ->getRepository('WallabagCoreBundle:Entry')
-            ->removeTag($this->getUser()->getId(), $tag);
-
-        $this->cleanOrphanTag($tag);
-
-        $json = $this->get('serializer')->serialize($tag, 'json');
-
-        return (new JsonResponse())->setJson($json);
-    }
-
-    /**
-     * Permanently remove some tags from **every** entry.
-     *
-     * @ApiDoc(
-     *      requirements={
-     *          {"name"="tags", "dataType"="string", "required"=true, "format"="tag1,tag2", "description"="Tags as strings (comma splitted)"}
-     *      }
-     * )
-     *
-     * @return JsonResponse
-     */
-    public function deleteTagsLabelAction(Request $request)
-    {
-        $this->validateAuthentication();
-
-        $tagsLabels = $request->request->get('tags', '');
-
-        $tags = [];
-
-        foreach (explode(',', $tagsLabels) as $tagLabel) {
-            $tagEntity = $this->getDoctrine()->getRepository('WallabagCoreBundle:Tag')->findOneByLabel($tagLabel);
-
-            if (!empty($tagEntity)) {
-                $tags[] = $tagEntity;
-            }
-        }
-
-        if (empty($tags)) {
-            throw $this->createNotFoundException('Tags not found');
-        }
-
-        $this->getDoctrine()
-            ->getRepository('WallabagCoreBundle:Entry')
-            ->removeTags($this->getUser()->getId(), $tags);
-
-        $this->cleanOrphanTag($tags);
-
-        $json = $this->get('serializer')->serialize($tags, 'json');
-
-        return (new JsonResponse())->setJson($json);
-    }
-
-    /**
-     * Permanently remove one tag from **every** entry.
-     *
-     * @ApiDoc(
-     *      requirements={
-     *          {"name"="tag", "dataType"="integer", "requirement"="\w+", "description"="The tag"}
-     *      }
-     * )
-     *
-     * @return JsonResponse
-     */
-    public function deleteTagAction(Tag $tag)
-    {
-        $this->validateAuthentication();
-
-        $this->getDoctrine()
-            ->getRepository('WallabagCoreBundle:Entry')
-            ->removeTag($this->getUser()->getId(), $tag);
-
-        $this->cleanOrphanTag($tag);
-
-        $json = $this->get('serializer')->serialize($tag, 'json');
-
-        return (new JsonResponse())->setJson($json);
-    }
-
-    /**
-     * Retrieve annotations for an entry.
-     *
-     * @ApiDoc(
-     *      requirements={
-     *          {"name"="entry", "dataType"="integer", "requirement"="\w+", "description"="The entry ID"}
-     *      }
-     * )
-     *
-     * @param Entry $entry
-     *
-     * @return JsonResponse
-     */
-    public function getAnnotationsAction(Entry $entry)
-    {
-        $this->validateAuthentication();
-
-        return $this->forward('WallabagAnnotationBundle:WallabagAnnotation:getAnnotations', [
-            'entry' => $entry,
-        ]);
-    }
-
-    /**
-     * Creates a new annotation.
-     *
-     * @ApiDoc(
-     *      requirements={
-     *          {"name"="ranges", "dataType"="array", "requirement"="\w+", "description"="The range array for the annotation"},
-     *          {"name"="quote", "dataType"="string", "required"=false, "description"="Optional, quote for the annotation"},
-     *          {"name"="text", "dataType"="string", "required"=true, "description"=""},
-     *      }
-     * )
-     *
-     * @param Request $request
-     * @param Entry   $entry
-     *
-     * @return JsonResponse
-     */
-    public function postAnnotationAction(Request $request, Entry $entry)
-    {
-        $this->validateAuthentication();
-
-        return $this->forward('WallabagAnnotationBundle:WallabagAnnotation:postAnnotation', [
-            'request' => $request,
-            'entry' => $entry,
-        ]);
-    }
-
-    /**
-     * Updates an annotation.
-     *
-     * @ApiDoc(
-     *      requirements={
-     *          {"name"="annotation", "dataType"="string", "requirement"="\w+", "description"="The annotation ID"}
-     *      }
-     * )
-     *
-     * @ParamConverter("annotation", class="WallabagAnnotationBundle:Annotation")
-     *
-     * @param Annotation $annotation
-     * @param Request    $request
-     *
-     * @return JsonResponse
-     */
-    public function putAnnotationAction(Annotation $annotation, Request $request)
-    {
-        $this->validateAuthentication();
-
-        return $this->forward('WallabagAnnotationBundle:WallabagAnnotation:putAnnotation', [
-            'annotation' => $annotation,
-            'request' => $request,
-        ]);
-    }
-
-    /**
-     * Removes an annotation.
-     *
-     * @ApiDoc(
-     *      requirements={
-     *          {"name"="annotation", "dataType"="string", "requirement"="\w+", "description"="The annotation ID"}
-     *      }
-     * )
-     *
-     * @ParamConverter("annotation", class="WallabagAnnotationBundle:Annotation")
-     *
-     * @param Annotation $annotation
-     *
-     * @return JsonResponse
-     */
-    public function deleteAnnotationAction(Annotation $annotation)
-    {
-        $this->validateAuthentication();
-
-        return $this->forward('WallabagAnnotationBundle:WallabagAnnotation:deleteAnnotation', [
-            'annotation' => $annotation,
-        ]);
-    }
-
     /**
      * Retrieve version number.
      *
@@ -640,37 +18,18 @@
     public function getVersionAction()
     {
         $version = $this->container->getParameter('wallabag_core.version');
-
         $json = $this->get('serializer')->serialize($version, 'json');
-
         return (new JsonResponse())->setJson($json);
     }
 
-    /**
-     * Remove orphan tag in case no entries are associated to it.
-     *
-     * @param Tag|array $tags
-     */
-    private function cleanOrphanTag($tags)
+    protected function validateAuthentication()
     {
-        if (!is_array($tags)) {
-            $tags = [$tags];
+        if (false === $this->get('security.authorization_checker')->isGranted('IS_AUTHENTICATED_FULLY')) {
+            throw new AccessDeniedException();
         }
-
-        $em = $this->getDoctrine()->getManager();
-
-        foreach ($tags as $tag) {
-            if (count($tag->getEntries()) === 0) {
-                $em->remove($tag);
-            }
-        }
-
-        $em->flush();
     }
 
     /**
-=======
->>>>>>> 84795d01
      * Validate that the first id is equal to the second one.
      * If not, throw exception. It means a user try to access information from an other user.
      *
