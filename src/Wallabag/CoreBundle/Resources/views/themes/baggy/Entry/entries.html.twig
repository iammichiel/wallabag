{% extends "WallabagCoreBundle::layout.html.twig" %}

{% block title %}
    {% set filter = '' %}
    {% if tag is defined %}
        {% set filter = tag %}
    {% endif %}
    {% if searchTerm is defined and searchTerm is not empty %}
        {% set filter = searchTerm %}
    {% endif %}
    {% include "@WallabagCore/themes/common/Entry/_title.html.twig" with {'filter': filter} %}
{% endblock %}

{% block content %}

    {% set listMode = app.user.config.listMode %}
    <div class="results">
        <div class="nb-results">{{ 'entry.list.number_on_the_page'|transchoice(entries.count) }}</div>
        <div class="pagination">
            <a href="{{ path('switch_view_mode') }}"><i class="listMode-btn material-icons md-36">{% if listMode == 0 %}list{% else %}view_module{% endif %}</i></a>
            <i class="btn-clickable download-btn material-icons md-36 js-export-action">file_download</i>
            <i class="btn-clickable filter-btn material-icons md-36 js-filters-action">filter_list</i>
            {% if entries.getNbPages > 1 %}
                {{ pagerfanta(entries, 'twitter_bootstrap_translated', {'proximity': 1}) }}
            {% endif %}
        </div>
    </div>

    {% for entry in entries %}
<<<<<<< HEAD
        <div id="entry-{{ entry.id|e }}" class="{% if listMode == 0 %}entry{% else %}listmode entry{% endif %}">
            <h2><a href="{{ path('view', { 'id': entry.id }) }}" title="{{ entry.title|raw }}">{{ entry.title|raw }}</a></h2>
=======
        <div id="entry-{{ entry.id|e }}" class="entry">
            <h2><a href="{{ path('view', { 'id': entry.id }) }}" title="{{ entry.title|e|raw }}">{{ entry.title|e|raw }}</a></h2>
>>>>>>> 05fa529b

            {% set readingTime = entry.readingTime / app.user.config.readingSpeed %}
            <div class="estimatedTime">
                    <span class="tool reading-time">
            {% if readingTime > 0 %}
                {{ 'entry.list.reading_time_minutes'|trans({'%readingTime%': readingTime|round}) }}
            {% else %}
                {{ 'entry.list.reading_time_less_one_minute'|trans|raw }}
            {% endif %}
                    </span>
                    <span class="tool created-at">
                        <i class="tool icon icon-calendar" title="{{ 'entry.view.created_at'|trans }}">
                            {{ entry.createdAt|date('Y-m-d') }}
                        </i>
                    </span>
            </div>

            <ul class="tools links">
                <li><a title="{{ 'entry.list.toogle_as_read'|trans }}" class="tool icon-check icon {% if entry.isArchived == 0 %}archive-off{% else %}archive{% endif %}" href="{{ path('archive_entry', { 'id': entry.id }) }}"><span>{{ 'entry.list.toogle_as_read'|trans }}</span></a></li>
                <li><a title="{{ 'entry.list.toogle_as_star'|trans }}" class="tool icon-star icon {% if entry.isStarred == 0 %}fav-off{% else %}fav{% endif %}" href="{{ path('star_entry', { 'id': entry.id }) }}"><span>{{ 'entry.list.toogle_as_star'|trans }}</span></a></li>
                <li><a title="{{ 'entry.list.delete'|trans }}" class="tool delete icon-trash icon" href="{{ path('delete_entry', { 'id': entry.id }) }}"><span>{{ 'entry.list.delete'|trans }}</span></a></li>
                <li><a href="{{ entry.url|e }}" target="_blank" title="{{ 'entry.list.original_article'|trans }} : {{ entry.title|e }}" class="tool link icon-link icon"><span>{{ entry.domainName|removeWww }}</span></a></li>
            </ul>
            {% if (entry.previewPicture is null or listMode == 1) %}
                <ul class="card-entry-tags">
                    {% for tag in entry.tags %}
                        <li><a href="{{ path('tag_entries', {'slug': tag.slug}) }}">{{ tag.label }}</a></li>
                    {% endfor %}
                </ul>
                <p {% if listMode == 1 %}class="hide"{% endif %}>{{ entry.content|striptags|slice(0, 300) }}&hellip;</p>
            {% else %}
                <ul class="card-entry-labels">
                {% for tag in entry.tags | slice(0, 3) %}
                    <li><a href="{{ path('tag_entries', {'slug': tag.slug}) }}">{{ tag.label }}</a></li>
                {% endfor %}
                </ul>
                <img class="preview" src="{{ entry.previewPicture }}" alt="{{ entry.title|e|raw }}" />
            {% endif %}
        </div>
    {% endfor %}

    {% if entries.getNbPages > 1 %}
        {{ pagerfanta(entries, 'twitter_bootstrap_translated', {'proximity': 1}) }}
    {% endif %}

    <!-- Export -->
    <aside id="download-form">
    {% set currentRoute = app.request.attributes.get('_route') %}
    {% set currentTag = '' %}
    {% if tag is defined %}
        {% set currentTag = tag %}
    {% endif %}
    {% if currentRoute == 'homepage' %}
        {% set currentRoute = 'unread' %}
    {% endif %}
        <h2>{{ 'entry.list.export_title'|trans }}</h2>
        <a href="javascript: void(null);" id="download-form-close" class="close-button--popup close-button">&times;</a>
        <ul>
            {% if craue_setting('export_epub') %}<li class="bold"><a class="waves-effect" href="{{ path('export_entries', { 'category': currentRoute, 'format': 'epub', 'tag' : currentTag }) }}">EPUB</a></li>{% endif %}
            {% if craue_setting('export_mobi') %}<li class="bold"><a class="waves-effect" href="{{ path('export_entries', { 'category': currentRoute, 'format': 'mobi', 'tag' : currentTag }) }}">MOBI</a></li>{% endif %}
            {% if craue_setting('export_pdf') %}<li class="bold"><a class="waves-effect" href="{{ path('export_entries', { 'category': currentRoute, 'format': 'pdf', 'tag' : currentTag }) }}">PDF</a></li>{% endif %}
            {% if craue_setting('export_csv') %}<li class="bold"><a class="waves-effect" href="{{ path('export_entries', { 'category': currentRoute, 'format': 'json', 'tag' : currentTag }) }}">JSON</a></li>{% endif %}
            {% if craue_setting('export_json') %}<li class="bold"><a class="waves-effect" href="{{ path('export_entries', { 'category': currentRoute, 'format': 'csv', 'tag' : currentTag }) }}">CSV</a></li>{% endif %}
            {% if craue_setting('export_txt') %}<li class="bold"><a class="waves-effect" href="{{ path('export_entries', { 'category': currentRoute, 'format': 'txt', 'tag' : currentTag }) }}">TXT</a></li>{% endif %}
            {% if craue_setting('export_xml') %}<li class="bold"><a class="waves-effect" href="{{ path('export_entries', { 'category': currentRoute, 'format': 'xml', 'tag' : currentTag }) }}">XML</a></li>{% endif %}
        </ul>
    </aside>

    <!-- Filter -->
    {% if form is not null %}
    <div id="filters">
        <form method="get" action="{{ path('all') }}">
            <h2>{{ 'entry.filters.title'|trans }}</h2>
            <a href="javascript: void(null);" id="filter-form-close" class="close-button--popup close-button">&times;</a>

            <div id="filter-status" class="filter-group">
                <div class="">
                    <label>{{ 'entry.filters.status_label'|trans }}</label>
                </div>
                <div class="input-field">
                    {{ form_widget(form.isArchived) }}
                    {{ form_label(form.isArchived) }}
                </div>

                <div class="input-field">
                    {{ form_widget(form.isStarred) }}
                    {{ form_label(form.isStarred) }}
                </div>

                <div class="input-field">
                    {{ form_widget(form.isUnread) }}
                    {{ form_label(form.isUnread) }}
                </div>

                <div class="input-field">
                    {{ form_widget(form.previewPicture) }}
                    {{ form_label(form.previewPicture) }}
                </div>
            </div>

            <div id="filter-language" class="filter-group">
                {{ form_label(form.language) }}
                <div class="input-field ">
                    {{ form_widget(form.language) }}
                </div>
            </div>

            <div id="filter-http-status" class="filter-group">
                {{ form_label(form.httpStatus) }}
                <div class="input-field ">
                    {{ form_widget(form.httpStatus) }}
                </div>
            </div>

            <div id="filter-reading-time" class="filter-group">
                <div class="">
                    {{ form_label(form.readingTime) }}
                </div>
                <div class="input-field ">
                    <label for="entry_filter_readingTime_left_number">{{ 'entry.filters.reading_time.from'|trans }}</label>
                    {{ form_widget(form.readingTime.left_number, {'type': 'number'}) }}
                </div>
                <div class="input-field ">
                    <label for="entry_filter_readingTime_right_number">{{ 'entry.filters.reading_time.to'|trans }}</label>
                    {{ form_widget(form.readingTime.right_number, {'type': 'number'}) }}
                </div>
            </div>

            <div id="filter-domain-name" class="filter-group">
                {{ form_label(form.domainName) }}
                <div class="input-field ">
                    {{ form_widget(form.domainName, {'type': 'text', 'attr' : {'placeholder': 'website.com'} }) }}
                </div>
            </div>

            <div id="filter-creation-date" class="filter-group">
                <div class="">
                    {{ form_label(form.createdAt) }}
                </div>
                <div class="input-field ">
                    <label for="entry_filter_createdAt_left_date" class="active">{{ 'entry.filters.created_at.from'|trans }}</label>
                    {{ form_widget(form.createdAt.left_date, {'type': 'date', 'attr': {'class': 'datepicker', 'data-value': form.createdAt.left_date.vars.value} }) }}
                </div>
                <div class="input-field ">
                    <label for="entry_filter_createdAt_right_date" class="active">{{ 'entry.filters.created_at.to'|trans }}</label>
                    {{ form_widget(form.createdAt.right_date, {'type': 'date', 'attr': {'class': 'datepicker', 'data-value': form.createdAt.right_date.vars.value} }) }}
                </div>
            </div>

            <div id="filter-buttons" class="filter-group">
                <div class="">
                    <a href="#!" class="center waves-effect waves-green btn-flat" id="clear_form_filters">{{ 'entry.filters.action.clear'|trans }}</a>
                </div>

                <button class="btn waves-effect waves-light" type="submit" id="submit-filter" value="filter">{{ 'entry.filters.action.filter'|trans }}</button>
            </div>
        </form>
    </div>
    {% endif %}
{% endblock %}<|MERGE_RESOLUTION|>--- conflicted
+++ resolved
@@ -27,13 +27,8 @@
     </div>
 
     {% for entry in entries %}
-<<<<<<< HEAD
         <div id="entry-{{ entry.id|e }}" class="{% if listMode == 0 %}entry{% else %}listmode entry{% endif %}">
-            <h2><a href="{{ path('view', { 'id': entry.id }) }}" title="{{ entry.title|raw }}">{{ entry.title|raw }}</a></h2>
-=======
-        <div id="entry-{{ entry.id|e }}" class="entry">
             <h2><a href="{{ path('view', { 'id': entry.id }) }}" title="{{ entry.title|e|raw }}">{{ entry.title|e|raw }}</a></h2>
->>>>>>> 05fa529b
 
             {% set readingTime = entry.readingTime / app.user.config.readingSpeed %}
             <div class="estimatedTime">
