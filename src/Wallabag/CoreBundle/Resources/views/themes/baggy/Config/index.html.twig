{% extends "WallabagCoreBundle::layout.html.twig" %}

{% block title %}{{ 'config.page_title'|trans }}{% endblock %}

{% block content %}
    <h2>{{ 'config.tab_menu.settings'|trans }}</h2>

    {{ form_start(form.config) }}
        {{ form_errors(form.config) }}

        <fieldset class="w500p inline">
            <div class="row">
                {{ form_label(form.config.theme) }}
                {{ form_errors(form.config.theme) }}
                {{ form_widget(form.config.theme) }}
            </div>
            <a href="#" title="{{ 'config.form_settings.help_theme'|trans }}">
                <i class="material-icons">live_help</i>
            </a>
        </fieldset>

        <fieldset class="w500p inline">
            <div class="row">
                {{ form_label(form.config.items_per_page) }}
                {{ form_errors(form.config.items_per_page) }}
                {{ form_widget(form.config.items_per_page) }}
            </div>
            <a href="#" title="{{ 'config.form_settings.help_items_per_page'|trans }}">
                <i class="material-icons">live_help</i>
            </a>
        </fieldset>

        <fieldset class="w500p inline">
            <div class="row">
                {{ form_label(form.config.reading_speed) }}
                {{ form_errors(form.config.reading_speed) }}
                {{ form_widget(form.config.reading_speed) }}
                <p>
                    {{ 'config.form_settings.reading_speed.help_message'|trans }}
                    <a href="http://www.myreadspeed.com/calculate/">myreadspeed</a>
                </p>
            </div>
            <a href="#" title="{{ 'config.form_settings.help_reading_speed'|trans }}">
                <i class="material-icons">live_help</i>
            </a>
        </fieldset>

        <fieldset class="w500p inline">
            <div class="row">
                {{ form_label(form.config.action_mark_as_read) }}
                {{ form_errors(form.config.action_mark_as_read) }}
                {{ form_widget(form.config.action_mark_as_read) }}
            </div>
        </fieldset>

        <fieldset class="w500p inline">
            <div class="row">
                {{ form_label(form.config.language) }}
                {{ form_errors(form.config.language) }}
                {{ form_widget(form.config.language) }}
            </div>
            <a href="#" title="{{ 'config.form_settings.help_language'|trans }}">
                <i class="material-icons">live_help</i>
            </a>
        </fieldset>

        <fieldset class="w500p inline">
            <div class="row">
                {{ form_label(form.config.pocket_consumer_key) }}
                {{ form_errors(form.config.pocket_consumer_key) }}
                {{ form_widget(form.config.pocket_consumer_key) }}
                <p>
                    &raquo;
                    <a href="https://getpocket.com/developer/docs/authentication">https://getpocket.com/developer/docs/authentication</a>
                </p>
            </div>
<<<<<<< HEAD

            <div class="row">
                <h3>{{ 'config.form_settings.android_configuration'|trans }}</h3>
                <a href="wallabag://{{ app.user.username }}@{{ wallabag_url }}" >Touch here to prefill your Android application</a>
                <img id="androidQrcode" />
                <script>
                    const imgBase64 = jrQrcode.getQrBase64('wallabag://{{ app.user.username }}@{{ wallabag_url }}');
                    document.getElementById('androidQrcode').src = imgBase64;
                </script>
            </div>
=======
            <a href="#" title="{{ 'config.form_settings.help_pocket_consumer_key'|trans }}">
                <i class="material-icons">live_help</i>
            </a>
>>>>>>> cb1a6590
        </fieldset>

        {{ form_rest(form.config) }}
    </form>

    <h2>{{ 'config.tab_menu.rss'|trans }}</h2>

        {{ form_start(form.rss) }}
        {{ form_errors(form.rss) }}

        <div class="row">
            {{ 'config.form_rss.description'|trans }}
        </div>

        <fieldset class="w500p inline">
            <div class="row">
                <label>Rss token</label>
                {% if rss.token %}
                    {{ rss.token }}
                {% else %}
                    <em>{{ 'config.form_rss.no_token'|trans }}</em>
                {% endif %}
                –
                <a href="{{ path('generate_token') }}">
                    {% if rss.token %}
                        {{ 'config.form_rss.token_reset'|trans }}
                    {% else %}
                        {{ 'config.form_rss.token_create'|trans }}
                    {% endif %}
                </a>
            </div>
        </fieldset>

        {% if rss.token %}
        <fieldset class="w500p inline">
            <div class="row">
                <label>{{ 'config.form_rss.rss_links'|trans }}</label>
                <ul>
                    <li><a href="{{ path('unread_rss', {'username': rss.username, 'token': rss.token}) }}">unread</a></li>
                    <li><a href="{{ path('starred_rss', {'username': rss.username, 'token': rss.token}) }}">fav</a></li>
                    <li><a href="{{ path('archive_rss', {'username': rss.username, 'token': rss.token}) }}">archives</a></li>
                </ul>
            </div>
        </fieldset>
        {% endif %}

        <fieldset class="w500p inline">
            <div class="row">
                {{ form_label(form.rss.rss_limit) }}
                {{ form_errors(form.rss.rss_limit) }}
                {{ form_widget(form.rss.rss_limit) }}
            </div>
        </fieldset>

        {{ form_rest(form.rss) }}
    </form>

    <h2>{{ 'config.tab_menu.user_info'|trans }}</h2>

    {{ form_start(form.user) }}
        {{ form_errors(form.user) }}

        <fieldset class="w500p inline">
            <div class="row">
                {{ form_label(form.user.name) }}
                {{ form_errors(form.user.name) }}
                {{ form_widget(form.user.name) }}
            </div>
        </fieldset>

        <fieldset class="w500p inline">
            <div class="row">
                {{ form_label(form.user.email) }}
                {{ form_errors(form.user.email) }}
                {{ form_widget(form.user.email) }}
            </div>
        </fieldset>

        {% if twofactor_auth %}
        <div class="row">
            {{ 'config.form_user.two_factor_description'|trans }}
        </div>

        <fieldset class="w500p inline">
            <div class="row">
                {{ form_label(form.user.twoFactorAuthentication) }}
                {{ form_errors(form.user.twoFactorAuthentication) }}
                {{ form_widget(form.user.twoFactorAuthentication) }}
            </div>
            <a href="#" title="{{ 'config.form_user.help_twoFactorAuthentication'|trans }}">
                <i class="material-icons">live_help</i>
            </a>
        </fieldset>
        {% endif %}

        <h2>{{ 'config.reset.title'|trans }}</h2>
        <fieldset class="w500p inline">
            <p>{{ 'config.reset.description'|trans }}</p>
            <ul>
                <li>
                    <a href="{{ path('config_reset', { type: 'annotations'}) }}" onclick="return confirm('{{ 'config.reset.confirm'|trans|escape('js') }}')" class="waves-effect waves-light btn red">
                        {{ 'config.reset.annotations'|trans }}
                    </a>
                </li>
                <li>
                    <a href="{{ path('config_reset', { type: 'tags'}) }}" onclick="return confirm('{{ 'config.reset.confirm'|trans|escape('js') }}')" class="waves-effect waves-light btn red">
                        {{ 'config.reset.tags'|trans }}
                    </a>
                </li>
                <li>
                    <a href="{{ path('config_reset', { type: 'entries'}) }}" onclick="return confirm('{{ 'config.reset.confirm'|trans|escape('js') }}')" class="waves-effect waves-light btn red">
                        {{ 'config.reset.entries'|trans }}
                    </a>
                </li>
            </ul>
        </fieldset>

        {{ form_widget(form.user._token) }}
        {{ form_widget(form.user.save) }}
    </form>

    {% if enabled_users > 1 %}
        <h2>{{ 'config.form_user.delete.title'|trans }}</h2>

        <p>{{ 'config.form_user.delete.description'|trans }}</p>
        <a href="{{ path('delete_account') }}" onclick="return confirm('{{ 'config.form_user.delete.confirm'|trans|escape('js') }}')" class="waves-effect waves-light btn red delete-account">
            {{ 'config.form_user.delete.button'|trans }}
        </a>
    {% endif %}

    <h2>{{ 'config.tab_menu.password'|trans }}</h2>

    {{ form_start(form.pwd) }}
        {{ form_errors(form.pwd) }}

        <div class="row">
            {{ 'config.form_password.description'|trans }}
        </div>

        <fieldset class="w500p inline">
            <div class="row">
                {{ form_label(form.pwd.old_password) }}
                {{ form_errors(form.pwd.old_password) }}
                {{ form_widget(form.pwd.old_password) }}
            </div>
        </fieldset>

        <fieldset class="w500p inline">
            <div class="row">
                {{ form_label(form.pwd.new_password.first) }}
                {{ form_errors(form.pwd.new_password.first) }}
                {{ form_widget(form.pwd.new_password.first) }}
            </div>
        </fieldset>

        <fieldset class="w500p inline">
            <div class="row">
                {{ form_label(form.pwd.new_password.second) }}
                {{ form_errors(form.pwd.new_password.second) }}
                {{ form_widget(form.pwd.new_password.second) }}
            </div>
        </fieldset>

        {{ form_rest(form.pwd) }}
    </form>

    <h2>{{ 'config.tab_menu.rules'|trans }}</h2>

    <ul>
        {% for tagging_rule in app.user.config.taggingRules %}
        <li>
            {{ 'config.form_rules.if_label'|trans }}
            « {{ tagging_rule.rule }} »
            {{ 'config.form_rules.then_tag_as_label'|trans }}
            « {{ tagging_rule.tags|join(', ') }} »
            <a href="{{ path('edit_tagging_rule', {id: tagging_rule.id}) }}" title="{{ 'config.form_rules.edit_rule_label'|trans }}" class="tool mode_edit">✎</a>
            <a href="{{ path('delete_tagging_rule', {id: tagging_rule.id}) }}" title="{{ 'config.form_rules.delete_rule_label'|trans }}" class="tool delete icon-trash icon"></a>
        </li>
        {% endfor %}
    </ul>

        {{ form_start(form.new_tagging_rule) }}
        {{ form_errors(form.new_tagging_rule) }}

        <fieldset class="w500p inline">
            <div class="row">
                {{ form_label(form.new_tagging_rule.rule) }}
                {{ form_errors(form.new_tagging_rule.rule) }}
                {{ form_widget(form.new_tagging_rule.rule) }}
            </div>
        </fieldset>

        <fieldset class="w500p inline">
            <div class="row">
                {{ form_label(form.new_tagging_rule.tags) }}
                {{ form_errors(form.new_tagging_rule.tags) }}
                {{ form_widget(form.new_tagging_rule.tags) }}
            </div>
        </fieldset>

        {{ form_rest(form.new_tagging_rule) }}
    </form>
    <div class="row">
        <div class="input-field col s12">
            <h3>{{ 'config.form_rules.faq.title'|trans }}</h3>

            <h4>{{ 'config.form_rules.faq.tagging_rules_definition_title'|trans }}</h4>
            <p class="help">{{ 'config.form_rules.faq.tagging_rules_definition_description'|trans|raw }}</p>

            <h4>{{ 'config.form_rules.faq.how_to_use_them_title'|trans }}</h4>
            <p class="help">{{ 'config.form_rules.faq.how_to_use_them_description'|trans|raw }}</p>

            <h4>{{ 'config.form_rules.faq.variables_available_title'|trans }}</h4>
            <p class="help">
                {{ 'config.form_rules.faq.variables_available_description'|trans }}
            </p>

            <table class="bordered">
                <thead>
                <tr>
                    <th>{{ 'config.form_rules.faq.variable_description.label'|trans }}</th>
                    <th>{{ 'config.form_rules.faq.meaning'|trans }}</th>
                    <th>{{ 'config.form_rules.faq.operator_description.label'|trans }}</th>
                    <th>{{ 'config.form_rules.faq.meaning'|trans }}</th>
                </tr>
                </thead>

                <tbody>
                <tr>
                    <td>title</td>
                    <td>{{ 'config.form_rules.faq.variable_description.title'|trans }}</td>
                    <td>&lt;=</td>
                    <td>{{ 'config.form_rules.faq.operator_description.less_than'|trans }}</td>
                </tr>
                <tr>
                    <td>url</td>
                    <td>{{ 'config.form_rules.faq.variable_description.url'|trans }}</td>
                    <td>&lt;</td>
                    <td>{{ 'config.form_rules.faq.operator_description.strictly_less_than'|trans }}</td>
                </tr>
                <tr>
                    <td>isArchived</td>
                    <td>{{ 'config.form_rules.faq.variable_description.isArchived'|trans }}</td>
                    <td>&gt;=</td>
                    <td>{{ 'config.form_rules.faq.operator_description.greater_than'|trans }}</td>
                </tr>
                <tr>
                    <td>isStarred</td>
                    <td>{{ 'config.form_rules.faq.variable_description.isStarred'|trans }}</td>
                    <td>&gt;</td>
                    <td>{{ 'config.form_rules.faq.operator_description.strictly_greater_than'|trans }}</td>
                </tr>
                <tr>
                    <td>content</td>
                    <td>{{ 'config.form_rules.faq.variable_description.content'|trans }}</td>
                    <td>=</td>
                    <td>{{ 'config.form_rules.faq.operator_description.equal_to'|trans }}</td>
                </tr>
                <tr>
                    <td>language</td>
                    <td>{{ 'config.form_rules.faq.variable_description.language'|trans }}</td>
                    <td>!=</td>
                    <td>{{ 'config.form_rules.faq.operator_description.not_equal_to'|trans }}</td>
                </tr>
                <tr>
                    <td>mimetype</td>
                    <td>{{ 'config.form_rules.faq.variable_description.mimetype'|trans }}</td>
                    <td>OR</td>
                    <td>{{ 'config.form_rules.faq.operator_description.or'|trans }}</td>
                </tr>
                <tr>
                    <td>readingTime</td>
                    <td>{{ 'config.form_rules.faq.variable_description.readingTime'|trans }}</td>
                    <td>AND</td>
                    <td>{{ 'config.form_rules.faq.operator_description.and'|trans }}</td>
                </tr>
                <tr>
                    <td>domainName</td>
                    <td>{{ 'config.form_rules.faq.variable_description.domainName'|trans }}</td>
                    <td>matches</td>
                    <td>{{ 'config.form_rules.faq.operator_description.matches'|trans|raw }}</td>
                </tr>
                </tbody>
            </table>
        </div>
    </div>
{% endblock %}<|MERGE_RESOLUTION|>--- conflicted
+++ resolved
@@ -74,22 +74,22 @@
                     <a href="https://getpocket.com/developer/docs/authentication">https://getpocket.com/developer/docs/authentication</a>
                 </p>
             </div>
-<<<<<<< HEAD
-
+            <a href="#" title="{{ 'config.form_settings.help_pocket_consumer_key'|trans }}">
+                <i class="material-icons">live_help</i>
+            </a>
+        </fieldset>
+
+        <fieldset class="w500p inline">
             <div class="row">
                 <h3>{{ 'config.form_settings.android_configuration'|trans }}</h3>
                 <a href="wallabag://{{ app.user.username }}@{{ wallabag_url }}" >Touch here to prefill your Android application</a>
+                <br/>
                 <img id="androidQrcode" />
                 <script>
                     const imgBase64 = jrQrcode.getQrBase64('wallabag://{{ app.user.username }}@{{ wallabag_url }}');
                     document.getElementById('androidQrcode').src = imgBase64;
                 </script>
             </div>
-=======
-            <a href="#" title="{{ 'config.form_settings.help_pocket_consumer_key'|trans }}">
-                <i class="material-icons">live_help</i>
-            </a>
->>>>>>> cb1a6590
         </fieldset>
 
         {{ form_rest(form.config) }}
