--- conflicted
+++ resolved
@@ -29,11 +29,7 @@
                                 <i class="card-title grey-text text-darken-4 activator material-icons right">more_vert</i>
                             {% endif %}
 
-<<<<<<< HEAD
-                            <span class="card-title"><a href="{{ path('view', { 'id': entry.id }) }}" title="{{ entry.title|striptags }}">{{ entry.title|striptags|raw }}</a></span>
-=======
                             <span class="card-title dot-ellipsis dot-resize-update"><a href="{{ path('view', { 'id': entry.id }) }}" title="{{ entry.title|raw }}">{{ entry.title|striptags|raw }}</a></span>
->>>>>>> 985f5f9d
 
                             <div class="estimatedTime grey-text">
                                 <span class="tool reading-time">
