{% extends "WallabagCoreBundle::base.html.twig" %}

{% block css %}
    {{ parent() }}
    <link rel="stylesheet" href="{{ asset('bundles/wallabagcore/themes/material/css/style.min.css') }}"  media="screen,projection,print"/>
{% endblock %}

{% block scripts %}
    {{ parent() }}
<<<<<<< HEAD
    <script src="{{ asset('bundles/wallabagcore/themes/material/js/material.min.js') }}"></script>
=======

    <script src="{{ asset('bundles/wallabagcore/themes/material/js/jquery.tinydot.min.js') }}"></script>
    <script src="{{ asset('bundles/wallabagcore/themes/material/js/materialize.min.js') }}"></script>
    <script src="{{ asset('bundles/wallabagcore/themes/material/js/init.js') }}"></script>
>>>>>>> 985f5f9d
{% endblock %}

{% block header %}
{% endblock %}

{% block messages %}
    {% for flashMessage in app.session.flashbag.get('notice') %}
        <script>
            Materialize.toast('{{ flashMessage|trans }}', 4000);
        </script>
    {% endfor %}
{% endblock %}

{% block menu %}
    <nav class="cyan darken-1">
        <ul id="slide-out" class="side-nav fixed">
            {% block logo %}
                <li class="logo border-bottom">
                    <a title="{{ 'menu.left.back_to_unread'|trans }}" href="{{ path('unread') }}">
                        <img src="{{ asset('bundles/wallabagcore/themes/_global/img/logo-square.png') }}" alt="wallabag logo" />
                    </a>
                </li>
            {% endblock %}

            {% set currentRoute = app.request.attributes.get('_route') %}

            <li class="bold {% if currentRoute == 'unread' or currentRoute == 'homepage' %}active{% endif %}">
                <a class="waves-effect" href="{{ path('unread') }}">{{ 'menu.left.unread'|trans }}</a>
            </li>
            <li class="bold {% if currentRoute == 'starred' %}active{% endif %}">
                <a class="waves-effect" href="{{ path('starred') }}">{{ 'menu.left.starred'|trans }}</a>
            </li>
            <li class="bold {% if currentRoute == 'archive' %}active{% endif %}">
                <a class="waves-effect" href="{{ path('archive') }}">{{ 'menu.left.archive'|trans }}</a>
            </li>
            <li class="bold border-bottom {% if currentRoute == 'all' %}active{% endif %}">
                <a class="waves-effect" href="{{ path('all') }}">{{ 'menu.left.all_articles'|trans }}</a>
            </li>
            <li class="bold border-bottom {% if currentRoute == 'tags' %}active{% endif %}">
                <a class="waves-effect" href="{{ path('tag') }}">{{ 'menu.left.tags'|trans }}</a>
            </li>
            <li class="bold {% if currentRoute == 'config' %}active{% endif %}">
                <a class="waves-effect" href="{{ path('config') }}">{{ 'menu.left.config'|trans }}</a>
            </li>
            {% if is_granted('ROLE_SUPER_ADMIN') %}
                <li class="bold border-bottom {% if currentRoute == 'craue_config_settings_modify' %}active{% endif %}">
                    <a class="waves-effect" href="{{ path('craue_config_settings_modify') }}">{{ 'menu.left.internal_settings'|trans }}</a>
                </li>
            {% endif %}
            <li class="bold {% if currentRoute == 'import' %}active{% endif %}">
                <a class="waves-effect" href="{{ path('import') }}">{{ 'menu.left.import'|trans }}</a>
            </li>
            <li class="bold {% if currentRoute == 'developer' %}active{% endif %}">
                <a class="waves-effect" href="{{ path('developer') }}">{{ 'menu.left.developer'|trans }}</a>
            </li>
            <li class="bold {% if currentRoute == 'howto' %}active{% endif %}">
                <a class="waves-effect" href="{{ path('howto') }}">{{ 'menu.left.howto'|trans }}</a>
            </li>
            <li class="bold">
                <a class="waves-effect" class="icon icon-power" href="{{ path('fos_user_security_logout') }}">{{ 'menu.left.logout'|trans }}</a>
            </li>
        </ul>
        <div class="nav-wrapper nav-panels">
            <a href="#" data-activates="slide-out" class="nav-panel-menu button-collapse"><i class="material-icons">menu</i></a>
            <div class="left action">
                {% block title %}
                {% endblock %}
            </div>
            <div class="input-field nav-panel-buttom">
                <ul>
                    <li class="bold">
                        <a title="{{ 'menu.top.add_new_entry'|trans }}" class="waves-effect" href="{{ path('new') }}" id="nav-btn-add">
                            <i class="material-icons">add</i>
                        </a>
                    </li>
                    <!--<li>
                        <a title="{{ 'menu.top.search'|trans }}" class="waves-effect" href="javascript: void(null);" id="nav-btn-search">
                            <i class="material-icons">search</i>
                        </a>
                    </li>-->
                    <li id="button_filters">
                        <a title="{{ 'menu.top.filter_entries'|trans }}" href="#" data-activates="filters" class="nav-panel-menu button-collapse-right">
                            <i class="material-icons">filter_list</i>
                        </a>
                    </li>
                    <li id="button_export">
                        <a title="{{ 'menu.top.export'|trans }}" class="nav-panel-menu button-collapse-right" href="#" data-activates="export">
                            <i class="material-icons">file_download</i>
                        </a>
                    </li>
                </ul>
            </div>
            <form method="get" action="index.php">
                <div class="input-field nav-panel-search" style="display: none">
                    <input name="search" id="searchfield" type="search" required placeholder="{{ 'menu.search_form.input_label'|trans }}">
                    <label for="search"><i class="material-icons search">search</i></label>
                    <i class="material-icons close">clear</i>
                </div>
            </form>
            <div class="input-field nav-panel-add" style="display: none">
                {{ render(controller("WallabagCoreBundle:Entry:addEntryForm")) }}
                <label for="add" class="active"><i class="material-icons add">add</i></label>
                <i class="material-icons close">clear</i>
            </div>
        </div>
    </nav>
{% endblock %}

{% block footer %}
    {{ render(controller("WallabagCoreBundle:Footer:index")) }}
{% endblock %}<|MERGE_RESOLUTION|>--- conflicted
+++ resolved
@@ -7,14 +7,9 @@
 
 {% block scripts %}
     {{ parent() }}
-<<<<<<< HEAD
-    <script src="{{ asset('bundles/wallabagcore/themes/material/js/material.min.js') }}"></script>
-=======
-
     <script src="{{ asset('bundles/wallabagcore/themes/material/js/jquery.tinydot.min.js') }}"></script>
     <script src="{{ asset('bundles/wallabagcore/themes/material/js/materialize.min.js') }}"></script>
     <script src="{{ asset('bundles/wallabagcore/themes/material/js/init.js') }}"></script>
->>>>>>> 985f5f9d
 {% endblock %}
 
 {% block header %}
