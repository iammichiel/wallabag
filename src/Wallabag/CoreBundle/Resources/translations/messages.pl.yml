--- conflicted
+++ resolved
@@ -75,15 +75,12 @@
             redirect_homepage: 'do strony głównej'
             redirect_current_page: 'do bieżącej strony'
         pocket_consumer_key_label: 'Klucz klienta Pocket do importu zawartości'
-<<<<<<< HEAD
         android_configuration: Skonfiguruj swoją androidową aplikację
-=======
         # help_theme: "wallabag is customizable. You can choose your prefered theme here."
         # help_items_per_page: "You can change the number of articles displayed on each page."
         # help_reading_speed: "wallabag calculates a reading time for each article. You can define here, thanks to this list, if you are a fast or a slow reader. wallabag will recalculate the reading time for each article."
         # help_language: "You can change the language of wallabag interface."
         # help_pocket_consumer_key: "Required for Pocket import. You can create it in your Pocket account."
->>>>>>> cb1a6590
     form_rss:
         description: 'Kanały RSS prowadzone przez wallabag pozwalają Ci na czytanie twoich zapisanych artykułów w twoium ulubionym czytniku RSS. Musisz najpierw wynegenerować tokena.‌'
         token_label: 'Token RSS'
@@ -101,7 +98,7 @@
         name_label: 'Nazwa'
         email_label: 'Adres email'
         twoFactorAuthentication_label: 'Autoryzacja dwuetapowa'
-<<<<<<< HEAD
+        # help_twoFactorAuthentication: "If you enable 2FA, each time you want to login to wallabag, you'll receive a code by email."
         delete:
             title: Usuń moje konto (niebezpieczna strefa !)
             description: Jeżeli usuniesz swoje konto, wszystkie twoje artykuły, tagi, adnotacje, oraz konto zostaną trwale usunięte (operacja jest NIEODWRACALNA). Następnie zostaniesz wylogowany.
@@ -114,9 +111,6 @@
         tags: Usuń WSZYSTKIE tagi
         entries: usuń WSZYTSTKIE wpisy
         confirm: Jesteś pewien? (tej operacji NIE MOŻNA cofnąć)
-=======
-        # help_twoFactorAuthentication: "If you enable 2FA, each time you want to login to wallabag, you'll receive a code by email."
->>>>>>> cb1a6590
     form_password:
         # description: "You can change your password here. Your new password should by at least 8 characters long."
         old_password_label: 'Stare hasło'
