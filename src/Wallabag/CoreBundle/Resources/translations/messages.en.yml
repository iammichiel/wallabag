security:
    login:
        page_title: 'Welcome to wallabag!'
        keep_logged_in: 'Keep me logged in'
        forgot_password: 'Forgot your password?'
        submit: 'Login'
        register: 'Register'
        username: 'Username'
        password: 'Password'
        cancel: 'Cancel'
    resetting:
        description: "Enter your email address below and we'll send you password reset instructions."
    register:
        page_title: 'Create an account'
        go_to_account: 'Go to your account'

menu:
    left:
        unread: 'Unread'
        starred: 'Starred'
        archive: 'Archive'
        all_articles: 'All entries'
        config: 'Config'
        tags: 'Tags'
        internal_settings: 'Internal Settings'
        import: 'Import'
        howto: 'How to'
        developer: 'Developer'
        logout: 'Logout'
        about: 'About'
        search: 'Search'
        save_link: 'Save a link'
        back_to_unread: 'Back to unread articles'
    top:
        add_new_entry: 'Add a new entry'
        search: 'Search'
        filter_entries: 'Filter entries'
        export: 'Export'
    search_form:
        input_label: 'Enter your search here'

footer:
    wallabag:
        elsewhere: 'Take wallabag with you'
        social: 'Social'
        powered_by: 'powered by'
        about: 'About'

config:
    page_title: 'Config'
    tab_menu:
        settings: 'Settings'
        rss: 'RSS'
        user_info: 'User information'
        password: 'Password'
        rules: 'Tagging rules'
        new_user: 'Add a user'
    form:
        save: 'Save'
    form_settings:
        theme_label: 'Theme'
        items_per_page_label: 'Items per page'
        language_label: 'Language'
        reading_speed:
            label: 'Reading speed'
            help_message: 'You can use online tools to estimate your reading speed:'
            100_word: 'I read ~100 words per minute'
            200_word: 'I read ~200 words per minute'
            300_word: 'I read ~300 words per minute'
            400_word: 'I read ~400 words per minute'
    form_rss:
        description: 'RSS feeds provided by wallabag allow you to read your saved articles with your favourite RSS reader. You need to generate a token first.'
        token_label: 'RSS token'
        no_token: 'No token'
        token_create: 'Create your token'
        token_reset: 'Regenerate your token'
        rss_links: 'RSS links'
        rss_link:
            unread: 'unread'
            starred: 'starred'
            archive: 'archived'
        rss_limit: 'Number of items in the feed'
    form_user:
        two_factor_description: "Enabling two factor authentication means you'll receive an email with a code on every new untrusted connection."
        name_label: 'Name'
        email_label: 'Email'
        twoFactorAuthentication_label: 'Two factor authentication'
    form_password:
        old_password_label: 'Current password'
        new_password_label: 'New password'
        repeat_new_password_label: 'Repeat new password'
    form_rules:
        if_label: 'if'
        then_tag_as_label: 'then tag as'
        delete_rule_label: 'delete'
        rule_label: 'Rule'
        tags_label: 'Tags'
        faq:
            title: 'FAQ'
            tagging_rules_definition_title: 'What does « tagging rules » mean?'
            tagging_rules_definition_description: 'They are rules used by Wallabag to automatically tag new entries.<br />Each time a new entry is added, all the tagging rules will be used to add the tags you configured, thus saving you the trouble of manually classifying your entries.'
            how_to_use_them_title: 'How do I use them?'
            how_to_use_them_description: 'Let us assume you want to tag new entries as « <i>short reading</i> » when the reading time is under 3 minutes.<br />In that case, you should put « readingTime &lt;= 3 » in the <i>Rule</i> field and « <i>short reading</i> » in the <i>Tags</i> field.<br />Several tags can added simultaneously by separating them with a comma: « <i>short reading, must read</i> »<br />Complex rules can be written by using predefined operators: if « <i>readingTime &gt;= 5 AND domainName = "github.com"</i> » then tag as « <i>long reading, github </i> »'
            variables_available_title: 'Which variables and operators can I use to write rules?'
            variables_available_description: 'The following variables and operators can be used to create tagging rules:'
            meaning: 'Meaning'
            variable_description:
                label: 'Variable'
                title: 'Title of the entry'
                url: 'URL of the entry'
                isArchived: 'Whether the entry is archived or not'
                isStarred: 'Whether the entry is starred or not'
                content: "The entry's content"
                language: "The entry's language"
                mimetype: "The entry's mime-type"
                readingTime: "The estimated entry's reading time, in minutes"
                domainName: 'The domain name of the entry'
            operator_description:
                label: 'Operator'
                less_than: 'Less than...'
                strictly_less_than: 'Strictly less than...'
                greater_than: 'Greater than...'
                strictly_greater_than: 'Strictly greater than...'
                equal_to: 'Equal to...'
                not_equal_to: 'Not equal to...'
                or: 'One rule OR another'
                and: 'One rule AND another'
                matches: 'Tests that a <i>subject</i> is matches a <i>search</i> (case-insensitive).<br />Example: <code>title matches "football"</code>'
    form_new_user:
        username_label: 'Username'
        password_label: 'Password'
        repeat_new_password_label: 'Repeat new password'
        plain_password_label: '????'
        email_label: 'Email'

entry:
    page_titles:
        unread: 'Unread entries'
        starred: 'Starred entries'
        archived: 'Archived entries'
        filtered: 'Filtered entries'
    list:
        number_on_the_page: '{0} There are no entries.|{1} There is one entry.|]1,Inf[ There are %count% entries.'
        reading_time: 'estimated reading time'
        reading_time_minutes: 'estimated reading time: %readingTime% min'
        reading_time_less_one_minute: 'estimated reading time: <small class="inferieur">&lt;</small> 1 min'
<<<<<<< HEAD
        number_of_tags: '{1}and one other tag|]1,Inf[and %count% other tags'
=======
        reading_time_minutes_short: '%readingTime% min'
        reading_time_less_one_minute_short: '<small class="inferieur">&lt;</small> 1 min'
>>>>>>> 80bb0b73
        original_article: 'original'
        toogle_as_read: 'Toggle mark as read'
        toogle_as_star: 'Toggle starred'
        delete: 'Delete'
        export_title: 'Export'
    filters:
        title: 'Filters'
        status_label: 'Status'
        archived_label: 'Archived'
        starred_label: 'Starred'
        unread_label: 'Unread'
        preview_picture_label: 'Has a preview picture'
        preview_picture_help: 'Preview picture'
        language_label: 'Language'
        reading_time:
            label: 'Reading time in minutes'
            from: 'from'
            to: 'to'
        domain_label: 'Domain name'
        created_at:
            label: 'Creation date'
            from: 'from'
            to: 'to'
        action:
            clear: 'Clear'
            filter: 'Filter'
    view:
        left_menu:
            back_to_top: 'Back to top'
            back_to_homepage: 'Back'
            set_as_read: 'Mark as read'
            set_as_unread: 'Mark as unread'
            set_as_starred: 'Toggle starred'
            view_original_article: 'Original article'
            re_fetch_content: 'Re-fetch content'
            delete: 'Delete'
            add_a_tag: 'Add a tag'
            share_content: 'Share'
            share_email_label: 'Email'
            download: 'Download'
            print: 'Print'
            problem:
                label: 'Problems?'
                description: 'Does this article appear wrong?'
        edit_title: 'Edit title'
        original_article: 'original'
        annotations_on_the_entry: '{0} No annotations|{1} One annotation|]1,Inf[ %nbAnnotations% annotations'
        created_at: 'Creation date'
    new:
        page_title: 'Save new entry'
        placeholder: 'http://website.com'
        form_new:
            url_label: Url
    edit:
        page_title: 'Edit an entry'
        title_label: 'Title'
        url_label: 'Url'
        is_public_label: 'Public'
        save_label: 'Save'

about:
    page_title: 'About'
    top_menu:
        who_behind_wallabag: 'Who is behind wallabag'
        getting_help: 'Getting help'
        helping: 'Helping wallabag'
        contributors: 'Contributors'
        third_party: 'Third-party libraries'
    who_behind_wallabag:
        developped_by: 'Developed by'
        website: 'website'
        many_contributors: 'And many others contributors ♥ <a href="https://github.com/wallabag/wallabag/graphs/contributors">on Github</a>'
        project_website: 'Project website'
        license: 'License'
        version: 'Version'
    getting_help:
        documentation: 'Documentation'
        bug_reports: 'Bug reports'
        support: '<a href="https://support.wallabag.org">On our support website</a> or <a href="https://github.com/wallabag/wallabag/issues">on GitHub</a>'
    helping:
        description: 'wallabag is free and open source. You can help us:'
        by_contributing: 'by contributing to the project:'
        by_contributing_2: 'an issue lists all our needs'
        by_paypal: 'via Paypal'
    contributors:
        description: 'Thank you to contributors on wallabag web application'
    third_party:
        description: 'Here is the list of third-party libraries used in wallabag (with their licenses):'
        package: 'Package'
        license: 'License'

howto:
    page_title: 'How to'
    page_description: 'There are several ways to save an article:'
    top_menu:
        browser_addons: 'Browser addons'
        mobile_apps: 'Mobile apps'
        bookmarklet: 'Bookmarklet'
    form:
        description: 'Thanks to this form'
    browser_addons:
        firefox: 'Standard Firefox Add-On'
        chrome: 'Chrome Extension'
    mobile_apps:
        android:
            via_f_droid: 'via F-Droid'
            via_google_play: 'via Google Play'
        ios: 'on the iTunes Store'
        windows: 'on the Microsoft Store'
    bookmarklet:
        description: 'Drag & drop this link to your bookmarks bar:'

quickstart:
    page_title: 'Quickstart'
    intro:
        title: 'Welcome to wallabag!'
        paragraph_1: "We'll accompany you on your visit to wallabag and show you some features that might interest you."
        paragraph_2: 'Follow us!'
    configure:
        title: 'Configure the application'
        language: 'Change language and design'
        rss: 'Enable RSS feeds'
        tagging_rules: 'Write rules to automatically tag your articles'
    admin:
        title: 'Administration'
        description: 'As an administrator, you have privileges on wallabag. You can:'
        new_user: 'Create a new user'
        analytics: 'Configure analytics'
        sharing: 'Enable some parameters about article sharing'
        export: 'Configure export'
        import: 'Configure import'
    first_steps:
        title: 'First steps'
        new_article: 'Save your first article'
        unread_articles: 'And classify it!'
    migrate:
        title: 'Migrate from an existing service'
        description: "Are you using another service? We'll help you to retrieve your data on wallabag."
        pocket: 'Migrate from Pocket'
        wallabag_v1: 'Migrate from wallabag v1'
        wallabag_v2: 'Migrate from wallabag v2'
    developer:
        title: 'Developers'
        create_application: 'Create your third application'
    docs:
        title: 'Full documentation'
        annotate: 'Annotate your article'
        export: 'Convert your articles into ePUB or PDF'
        search_filters: 'See how you can look for an article by using the search engine and filters'
        fetching_errors: 'What can I do if an article encounters errors during fetching?'
        all_docs: 'And so many other articles!'
    support:
        title: 'Support'
        description: 'If you need some help, we are here for you.'
        github: 'On GitHub'
        email: 'By email'
        gitter: 'On Gitter'

tag:
    page_title: 'Tags'
    list:
        number_on_the_page: '{0} There are no tags.|{1} There is one tag.|]1,Inf[ There are %count% tags.'

import:
    page_title: 'Import'
    page_description: 'Welcome to wallabag importer. Please select your previous service from which you want to migrate.'
    action:
        import_contents: 'Import contents'
    form:
        mark_as_read_title: 'Mark all as read?'
        mark_as_read_label: 'Mark all imported entries as read'
        file_label: 'File'
        save_label: 'Upload file'
    pocket:
        page_title: 'Import > Pocket'
        description: "This importer will import all of your Pocket data. Pocket doesn't allow us to retrieve content from their service, so the readable content of each article will be re-fetched by wallabag."
        config_missing:
            description: "Pocket import isn't configured."
            admin_message: 'You need to define %keyurls%a pocket_consumer_key%keyurle%.'
            user_message: 'Your server admin needs to define an API Key for Pocket.'
        authorize_message: 'You can import your data from your Pocket account. You just have to click on the below button and authorize the application to connect to getpocket.com.'
        connect_to_pocket: 'Connect to Pocket and import data'
    wallabag_v1:
        page_title: 'Import > Wallabag v1'
        description: 'This importer will import all your wallabag v1 articles. On your config page, click on "JSON export" in the "Export your wallabag data" section. You will have a "wallabag-export-1-xxxx-xx-xx.json" file.'
        how_to: 'Please select your wallabag export and click on the below button to upload and import it.'
    wallabag_v2:
        page_title: 'Import > Wallabag v2'
        description: 'This importer will import all your wallabag v2 articles. Go to All articles, then, on the export sidebar, click on "JSON". You will have a "All articles.json" file.'

developer:
    page_title: 'Developer'
    welcome_message: 'Welcome to the wallabag API'
    documentation: 'Documentation'
    how_to_first_app: 'How to create my first application'
    full_documentation: 'View full API documentation'
    list_methods: 'List API methods'
    clients:
        title: 'Clients'
        create_new: 'Create a new client'
    existing_clients:
        title: 'Existing clients'
        field_id: 'Client ID'
        field_secret: 'Client secret'
        field_uris: 'Redirect URIs'
        field_grant_types: 'Grant type allowed'
        no_client: 'No client yet.'
    remove:
        warn_message_1: 'You have the ability to remove the client %name%. This action is IRREVERSIBLE !'
        warn_message_2: "If you remove it, every app configured with that client won't be able to auth on your wallabag."
        action: 'Remove the client %name%'
    client:
        page_title: 'Developer > New client'
        page_description: 'You are about to create a new client. Please fill the field below for the redirect URI of your application.'
        form:
            name_label: 'Name of the client'
            redirect_uris_label: 'Redirect URIs (optional)'
            save_label: 'Create a new client'
        action_back: 'Back'
    client_parameter:
        page_title: 'Developer > Client parameters'
        page_description: 'Here are your client parameters.'
        field_name: 'Client name'
        field_id: 'Client ID'
        field_secret: 'Client secret'
        back: 'Back'
        read_howto: 'Read the howto "Create my first application"'
    howto:
        page_title: 'Developer > How to create my first application'
        description:
            paragraph_1: 'The following commands make use of the <a href="https://github.com/jkbrzt/httpie">HTTPie library</a>. Make sure it is installed on your system before using it.'
            paragraph_2: 'You need a token to communicate between your 3rd application and wallabag API.'
            paragraph_3: 'To create this token, you need <a href="%link%">to create a new client</a>.'
            paragraph_4: 'Now, create your token (replace client_id, client_secret, username and password with the good values):'
            paragraph_5: 'The API will return a response like this:'
            paragraph_6: 'The access_token is useful to do a call to the API endpoint. For example:'
            paragraph_7: 'This call will return all the entries for your user.'
            paragraph_8: 'If you want to see all the API endpoints, you can have a look <a href="%link%">to our API documentation</a>.'
        back: 'Back'

flashes:
    config:
        notice:
            config_saved: 'Config saved. Some parameters will be considered after disconnection.'
            password_updated: 'Password updated'
            password_not_updated_demo: "In demonstration mode, you can't change password for this user."
            user_updated: 'Information updated'
            rss_updated: 'RSS information updated'
            tagging_rules_updated: 'Tagging rules updated'
            tagging_rules_deleted: 'Tagging rule deleted'
            user_added: 'User "%username%" added'
            rss_token_updated: 'RSS token updated'
    entry:
        notice:
            entry_already_saved: 'Entry already saved on %date%'
            entry_saved: 'Entry saved'
            entry_saved_failed: 'Failed to save entry'
            entry_updated: 'Entry updated'
            entry_reloaded: 'Entry reloaded'
            entry_reload_failed: 'Failed to reload entry'
            entry_archived: 'Entry archived'
            entry_unarchived: 'Entry unarchived'
            entry_starred: 'Entry starred'
            entry_unstarred: 'Entry unstarred'
            entry_deleted: 'Entry deleted'
    tag:
        notice:
            tag_added: 'Tag added'
    import:
        notice:
            failed: 'Import failed, please try again.'
            failed_on_file: 'Error while processing import. Please verify your import file.'
            summary: 'Import summary: %imported% imported, %skipped% already saved.'
    developer:
        notice:
            client_created: 'New client %name% created.'
            client_deleted: 'Client %name% deleted'<|MERGE_RESOLUTION|>--- conflicted
+++ resolved
@@ -144,12 +144,9 @@
         reading_time: 'estimated reading time'
         reading_time_minutes: 'estimated reading time: %readingTime% min'
         reading_time_less_one_minute: 'estimated reading time: <small class="inferieur">&lt;</small> 1 min'
-<<<<<<< HEAD
         number_of_tags: '{1}and one other tag|]1,Inf[and %count% other tags'
-=======
         reading_time_minutes_short: '%readingTime% min'
         reading_time_less_one_minute_short: '<small class="inferieur">&lt;</small> 1 min'
->>>>>>> 80bb0b73
         original_article: 'original'
         toogle_as_read: 'Toggle mark as read'
         toogle_as_star: 'Toggle starred'
