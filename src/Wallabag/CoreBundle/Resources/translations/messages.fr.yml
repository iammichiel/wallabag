security:
    login:
        page_title: 'Bienvenue sur wallabag !'
        keep_logged_in: 'Rester connecté'
        forgot_password: 'Mot de passe oublié ?'
        submit: 'Se connecter'
        register: 'Créer un compte'
        username: "Nom d'utilisateur"
        password: 'Mot de passe'
        cancel: 'Annuler'
    resetting:
        description: "Saisissez votre adresse e-mail ci-dessous, nous vous enverrons les instructions pour réinitialiser votre mot de passe."
    register:
        page_title: 'Se créer un compte'
        go_to_account: 'Aller sur votre compte'

menu:
    left:
        unread: 'Non lus'
        starred: 'Favoris'
        archive: 'Lus'
        all_articles: 'Tous les articles'
        config: 'Configuration'
        tags: 'Tags'
        internal_settings: 'Configuration interne'
        import: 'Importer'
        howto: 'Aide'
        developer: 'Développeur'
        logout: 'Déconnexion'
        about: 'À propos'
        search: 'Recherche'
        save_link: 'Sauvegarder un nouvel article'
        back_to_unread: 'Retour aux articles non lus'
    top:
        add_new_entry: 'Sauvegarder un nouvel article'
        search: 'Rechercher'
        filter_entries: 'Filtrer les articles'
        export: 'Exporter'
    search_form:
        input_label: 'Saisissez votre terme de recherche'

footer:
    wallabag:
        elsewhere: 'Emportez wallabag avec vous'
        social: 'Social'
        powered_by: 'propulsé par'
        about: 'À propos'
    page_title: 'Configuration'

config:
    tab_menu:
        settings: 'Paramètres'
        rss: 'RSS'
        user_info: 'Mon compte'
        password: 'Mot de passe'
        rules: 'Règles de tag automatiques'
        new_user: 'Créer un compte'
    form:
        save: 'Enregistrer'
    form_settings:
        theme_label: 'Thème'
        items_per_page_label: "Nombre d'articles par page"
        language_label: 'Langue'
        reading_speed:
            label: 'Vitesse de lecture'
            help_message: 'Vous pouvez utiliser un outil en ligne pour estimer votre vitesse de lecture :'
            100_word: 'Je lis environ 100 mots par minute'
            200_word: 'Je lis environ 200 mots par minute'
            300_word: 'Je lis environ 300 mots par minute'
            400_word: 'Je lis environ 400 mots par minute'
    form_rss:
        description: "Les flux RSS fournis par wallabag vous permettent de lire vos articles sauvegardés dans votre lecteur de flux préféré. Pour pouvoir les utiliser, vous devez d'abord créer un jeton."
        token_label: 'Jeton RSS'
        no_token: 'Aucun jeton généré'
        token_create: 'Créez votre jeton'
        token_reset: 'Réinitialisez votre jeton'
        rss_links: 'URL de vos flux RSS'
        rss_link:
            unread: 'non lus'
            starred: 'favoris'
            archive: 'lus'
        rss_limit: "Nombre d'articles dans le flux"
    form_user:
        two_factor_description: "Activer l'authentification double-facteur veut dire que vous allez recevoir un code par email à chaque nouvelle connexion non approuvée."
        name_label: 'Nom'
        email_label: 'Adresse e-mail'
        twoFactorAuthentication_label: 'Double authentification'
    form_password:
        old_password_label: 'Mot de passe actuel'
        new_password_label: 'Nouveau mot de passe'
        repeat_new_password_label: 'Confirmez votre nouveau mot de passe'
    form_rules:
        if_label: 'si'
        then_tag_as_label: 'alors attribuer les tags'
        delete_rule_label: 'supprimer'
        rule_label: 'Règle'
        tags_label: 'Tags'
        faq:
            title: 'FAQ'
            tagging_rules_definition_title: 'Que signifient les règles de tag automatiques ?'
            tagging_rules_definition_description: "Ce sont des règles utilisées par wallabag pour classer automatiquement vos nouveaux articles.<br />À chaque fois qu'un nouvel article est ajouté, toutes les règles de tag automatiques seront utilisées afin d'ajouter les tags que vous avez configurés, vous épargnant ainsi l'effort de classifier vos articles manuellement."
            how_to_use_them_title: 'Comment les utiliser ?'
            how_to_use_them_description: 'Imaginons que voulez attribuer aux nouveaux articles le tag « <i>lecture courte</i> » lorsque le temps de lecture est inférieur à 3 minutes.<br />Dans ce cas, vous devriez mettre « readingTime &lt;= 3 » dans le champ <i>Règle</i> et « <i>lecture courte</i> » dans le champ <i>Tag</i>.<br />Plusieurs tags peuvent être ajoutés simultanément en les séparant par des virgules : « <i>lecture courte, à lire</i> »<br />Des règles complexes peuvent être créées en utilisant des opérateurs prédéfinis: si « <i>readingTime &gt;= 5 AND domainName = \"github.com\"</i> » alors attribuer les tags « <i>lecture longue, github </i> »'
            variables_available_title: 'Quelles variables et opérateurs puis-je utiliser pour écrire des règles ?'
            variables_available_description: 'Les variables et opérateurs suivants peuvent être utilisés pour écrire des règles de tag automatiques :'
            meaning: 'Signification'
            variable_description:
                label: 'Variable'
                title: "Titre de l'article"
                url: "URL de l'article"
                isArchived: "Si l'article est archivé ou non"
                isStarred: "Si l'article est favori ou non"
                content: "Le contenu de l'article"
                language: "La langue de l'article"
                mimetype: "Le type MIME de l'article"
                readingTime: "Le temps de lecture estimé de l'article, en minutes"
                domainName: "Le nom de domaine de l'article"
            operator_description:
                label: 'Opérateur'
                less_than: 'Moins que…...'
                strictly_less_than: 'Strictement moins que…'
                greater_than: 'Plus que…'
                strictly_greater_than: 'Strictement plus que…'
                equal_to: 'Égal à…'
                not_equal_to: 'Différent de…'
                or: "Une règle OU l'autre"
                and: "Une règle ET l'autre"
                matches: 'Teste si un <i>sujet</i> correspond à une <i>recherche</i> (non sensible à la casse).<br />Exemple : <code>title matches "football"</code>'
    form_new_user:
        username_label: "Nom d'utilisateur"
        password_label: 'Mot de passe'
        repeat_new_password_label: 'Confirmez votre nouveau mot de passe'
        plain_password_label: 'Mot de passe en clair'
        email_label: 'Adresse e-mail'

entry:
    page_titles:
        unread: 'Articles non lus'
        starred: 'Articles favoris'
        archived: 'Articles lus'
        filtered: 'Articles filtrés'
    list:
        number_on_the_page: "{0} Il n'y a pas d'articles.|{1} Il y a un article.|]1,Inf[ Il y a %count% articles."
        reading_time: 'durée de lecture'
        reading_time_minutes: 'durée de lecture: %readingTime% min'
        reading_time_less_one_minute: 'durée de lecture: <small class="inferieur">&lt;</small> 1 min'
<<<<<<< HEAD
        number_of_tags: '{1}et un autre tag|]1,Inf[et %count% autres tags'
=======
        reading_time_minutes_short: '%readingTime% min'
        reading_time_less_one_minute_short: '<small class="inferieur">&lt;</small> 1 min'
>>>>>>> 80bb0b73
        original_article: 'original'
        toogle_as_read: 'Marquer comme lu/non lu'
        toogle_as_star: 'Marquer comme favori'
        delete: 'Supprimer'
        export_title: 'Exporter'
    filters:
        title: 'Filtres'
        status_label: 'Status'
        archived_label: 'Lus'
        starred_label: 'Favoris'
        unread_label: 'Non lus'
        preview_picture_label: 'A une photo'
        preview_picture_help: 'Photo'
        language_label: 'Langue'
        reading_time:
            label: 'Durée de lecture en minutes'
            from: 'de'
            to: 'à'
        domain_label: 'Nom de domaine'
        created_at:
            label: 'Date de création'
            from: 'de'
            to: 'à'
        action:
            clear: 'Effacer'
            filter: 'Filtrer'
    view:
        left_menu:
            back_to_top: 'Revenir en haut'
            back_to_homepage: 'Retour'
            set_as_read: 'Marquer comme lu'
            set_as_unread: 'Marquer comme non lu'
            set_as_starred: 'Mettre en favori'
            view_original_article: 'Article original'
            re_fetch_content: 'Recharger le contenu'
            delete: 'Supprimer'
            add_a_tag: 'Ajouter un tag'
            share_content: 'Partager'
            share_email_label: 'Email'
            download: 'Télécharger'
            print: 'Imprimer'
            problem:
                label: 'Un problème ?'
                description: "Est-ce que cet article s'affiche mal ?"
        edit_title: 'Modifier le titre'
        original_article: 'original'
        annotations_on_the_entry: '{0} Aucune annotation|{1} Une annotation|]1,Inf[ %nbAnnotations% annotations'
        created_at: 'Date de création'
    new:
        page_title: 'Sauvegarder un nouvel article'
        placeholder: 'http://website.com'
        form_new:
            url_label: Url
    edit:
        page_title: 'Éditer un article'
        title_label: 'Titre'
        url_label: 'Url'
        is_public_label: 'Public'
        save_label: 'Enregistrer'

about:
    page_title: 'À propos'
    top_menu:
        who_behind_wallabag: "L'équipe derrière wallabag"
        getting_help: "Besoin d'aide"
        helping: 'Aider wallabag'
        contributors: 'Contributeurs'
        third_party: 'Librairies tierces'
    who_behind_wallabag:
        developped_by: 'Développé par'
        website: 'Site web'
        many_contributors: 'Et plein de contributeurs ♥ <a href="https://github.com/wallabag/wallabag/graphs/contributors">sur Github</a>'
        project_website: 'Site web du projet'
        license: 'Licence'
        version: 'Version'
    getting_help:
        documentation: 'Documentation'
        bug_reports: 'Rapport de bugs'
        support: '<a href="https://support.wallabag.org">Sur notre site de support</a> ou <a href="https://github.com/wallabag/wallabag/issues">sur GitHub</a>'
    helping:
        description: 'wallabag est gratuit et opensource. Vous pouvez nous aider :'
        by_contributing: 'en contribuant au projet :'
        by_contributing_2: 'un ticket recense tous nos besoins'
        by_paypal: 'via Paypal'
    contributors:
        description: "Merci aux contributeurs de l'application web de wallabag"
    third_party:
        description: 'Voici la liste des dépendances utilisées dans wallabag (et leur license) :'
        package: 'Dépendance'
        license: 'Licence'

howto:
    page_title: 'Aide'
    page_description: "Il y a plusieurs façon d'enregistrer un article :"
    top_menu:
        browser_addons: 'Extensions de navigateur'
        mobile_apps: 'Applications smartphone'
        bookmarklet: 'Bookmarklet'
    form:
        description: 'Grâce à ce formulaire'
    browser_addons:
        firefox: 'Extension Firefox'
        chrome: 'Extension Chrome'
    mobile_apps:
        android:
            via_f_droid: 'via F-Droid'
            via_google_play: 'via Google Play'
        ios: 'sur iTunes Store'
        windows: 'sur Microsoft Store'
    bookmarklet:
        description: 'Glissez et déposez ce lien dans votre barre de favoris :'

quickstart:
    page_title: 'Pour bien débuter'
    intro:
        title: 'Bienvenue sur wallabag !'
        paragraph_1: "Nous allons vous accompagner pour vous faire faire le tour de la maison et vous présenter quelques fonctionnalités qui pourraient vous intéresser pour vous approprier cet outil."
        paragraph_2: 'Suivez-nous !'
    configure:
        title: "Configurez l'application"
        language: "Changez la langue et le design de l'application"
        rss: 'Activez les flux RSS'
        tagging_rules: 'Écrivez des règles pour classer automatiquement vos articles'
    admin:
        title: 'Administration'
        description: "En tant qu'administrateur sur wallabag, vous avez des privilèges qui vous permettent de :"
        new_user: 'Créer un nouvel utilisateur'
        analytics: 'Configurer les statistiques'
        sharing: 'Activer des paramètres de partages'
        export: "Configurer les formats d'export"
        import: "Configurer l'import"
    first_steps:
        title: 'Premiers pas'
        new_article: 'Ajoutez votre premier article'
        unread_articles: 'Et rangez-le !'
    migrate:
        title: 'Migrer depuis un service existant'
        description: "Vous êtes un ancien utilisateur d'un service existant ? Nous allons vous aider à récupérer vos données sur wallabag."
        pocket: 'Migrer depuis Pocket'
        wallabag_v1: 'Migrer depuis wallabag v1'
        wallabag_v2: 'Migrer depuis wallabag v2'
    developer:
        title: 'Pour les développeurs'
        create_application: 'Créer votre application tierce'
    docs:
        title: 'Documentation complète'
        annotate: 'Annoter votre article'
        export: 'Convertissez vos articles en ePub ou en PDF'
        search_filters: "Apprenez à utiliser le moteur de recherche et les filtres pour retrouver l'article qui vous intéresse"
        fetching_errors: "Que faire si mon article n'est pas correctement récupéré ?"
        all_docs: "Et encore plein d'autres choses !"
    support:
        title: 'Support'
        description: 'Parce que vous avez peut-être besoin de nous poser une question, nous sommes disponibles pour vous.'
        github: 'Sur GitHub'
        email: 'Par e-mail'
        gitter: 'Sur Gitter'

tag:
    page_title: 'Tags'
    list:
        number_on_the_page: "{0} Il n'y a pas de tag.|{1} Il y a un tag.|]1,Inf[ Il y a %count% tags."

import:
    page_title: 'Importer'
    page_description: "Bienvenue dans l'outil de migration de wallabag. Choisissez ci-dessous le service depuis lequel vous souhaitez migrer."
    action:
        import_contents: 'Importer les contenus'
    form:
        mark_as_read_title: 'Marquer tout comme lu ?'
        mark_as_read_label: 'Marquer tous les contenus importés comme lus'
        file_label: 'Fichier'
        save_label: 'Importer le fichier'
    pocket:
        page_title: 'Importer > Pocket'
        description: "Cet outil va importer toutes vos données de Pocket. Pocket ne nous autorise pas à récupérer le contenu depuis leur service, donc wallabag doit reparcourir chaque article pour récupérer son contenu."
        config_missing:
            description: "L'import à partir de Pocket n'est pas configuré."
            admin_message: "Vous devez définir %keyurls%une clé pour l'API Pocket%keyurle%."
            user_message: "L'administrateur de votre serveur doit définir une clé pour l'API Pocket."
        authorize_message: "Vous pouvez importer vos données depuis votre compte Pocket. Vous n'avez qu'à cliquer sur le bouton ci-dessous et à autoriser wallabag à se connecter à getpocket.com."
        connect_to_pocket: 'Se connecter à Pocket et importer les données'
    wallabag_v1:
        page_title: 'Importer > Wallabag v1'
        description: 'Cet outil va importer toutes vos données de wallabag v1. Sur votre page de configuration de wallabag v1, cliquez sur "Export JSON" dans la section "Exporter vos données de wallabag". Vous allez récupérer un fichier "wallabag-export-1-xxxx-xx-xx.json".'
        how_to: "Choisissez le fichier de votre export wallabag v1 et cliquez sur le bouton ci-dessous pour l'importer."
    wallabag_v2:
        page_title: 'Importer > Wallabag v2'
        description: "Cet outil va importer tous vos articles d'une autre instance de wallabag v2. Allez dans tous vos articles, puis, sur la barre latérale, cliquez sur \"JSON\". Vous allez récupérer un fichier \"All articles.json\""

developer:
    page_title: 'Développeur'
    welcome_message: "Bienvenue sur l'API de wallabag"
    documentation: 'Documentation'
    how_to_first_app: 'Comment créer votre première application'
    full_documentation: "Voir la documentation complète de l'API"
    list_methods: "Lister toutes les méthodes de l'API"
    clients:
        title: 'Clients'
        create_new: 'Créer un nouveau client'
    existing_clients:
        title: 'Les clients existants'
        field_id: 'ID Client'
        field_secret: 'Clé secrète'
        field_uris: 'URLs de redirection'
        field_grant_types: 'Type de privilège accordé'
        no_client: 'Aucun client pour le moment'
    remove:
        warn_message_1: 'Vous avez la possibilité de supprimer le client %name%. Cette action est IRREVERSIBLE !'
        warn_message_2: "Si vous supprimez le client %name%, toutes les applications qui l'utilisaient ne fonctionneront plus avec votre compte wallabag."
        action: 'Supprimer le client %name%'
    client:
        page_title: 'Développeur > Nouveau client'
        page_description: "Vous allez créer un nouveau client. Merci de remplir l'url de redirection vers votre application."
        form:
            name_label: "Nom du client"
            redirect_uris_label: 'URLs de redirection (optionnel)'
            save_label: 'Créer un nouveau client'
        action_back: 'Retour'
    client_parameter:
        page_title: 'Développeur > Les paramètres de votre client'
        page_description: 'Voilà les paramètres de votre client'
        field_name: 'Nom du client'
        field_id: 'ID Client'
        field_secret: 'Clé secrète'
        back: 'Retour'
        read_howto: 'Lire "comment créer ma première application"'
    howto:
        page_title: 'Développeur > Comment créer votre première application'
        description:
            paragraph_1: "Les commandes suivantes utilisent la <a href=\"https://github.com/jkbrzt/httpie\">librarie HTTPie</a>. Assurez-vous qu'elle soit installée avant de l'utiliser."
            paragraph_2: "Vous avez besoin d'un token pour échanger entre votre application et l'API de wallabag."
            paragraph_3: 'Pour créer un token, vous devez <a href="%link%">créer un nouveau client</a>.'
            paragraph_4: 'Maintenant créez votre token (remplacer client_id, client_secret, username et password avec les bonnes valeurs):'
            paragraph_5: "L'API vous retournera une réponse comme ça :"
            paragraph_6: "L'access_token doit être utilisé pour faire un appel à l'API. Par exemple :"
            paragraph_7: "Cet appel va retourner tous les articles de l'utilisateur."
            paragraph_8: "Si vous voulez toutes les méthodes de l'API, jetez un oeil <a href=\"%link%\">à la documentation de l'API</a>."
        back: 'Retour'

flashes:
    config:
        notice:
            config_saved: 'Les paramètres ont bien été mis à jour. Certains seront pris en compte après déconnexion.'
            password_updated: 'Votre mot de passe a bien été mis à jour'
            password_not_updated_demo: "En démo, vous ne pouvez pas changer le mot de passe de cet utilisateur."
            user_updated: 'Vos informations personnelles ont bien été mises à jour'
            rss_updated: 'La configuration des flux RSS a bien été mise à jour'
            tagging_rules_updated: 'Règles mises à jour'
            tagging_rules_deleted: 'Règle supprimée'
            user_added: 'Utilisateur "%username%" ajouté'
            rss_token_updated: 'Jeton RSS mis à jour'
    entry:
        notice:
            entry_already_saved: 'Article déjà sauvergardé le %date%'
            entry_saved: 'Article enregistré'
            entry_saved_failed: "L'enregistrement a échoué"
            entry_updated: 'Article mis à jour'
            entry_reloaded: 'Article rechargé'
            entry_reload_failed: "Le rechargement de l'article a échoué"
            entry_archived: 'Article marqué comme lu'
            entry_unarchived: 'Article marqué comme non lu'
            entry_starred: 'Article ajouté dans les favoris'
            entry_unstarred: 'Article retiré des favoris'
            entry_deleted: 'Article supprimé'
    tag:
        notice:
            tag_added: 'Tag ajouté'
    import:
        notice:
            failed: "L'import a échoué, veuillez ré-essayer"
            failed_on_file: "Erreur lors du traitement de l'import. Vérifier votre fichier."
            summary: "Rapport d'import: %imported% importés, %skipped% déjà présent."
    developer:
        notice:
            client_created: 'Nouveau client %name% créé'
            client_deleted: 'Client %name% supprimé'<|MERGE_RESOLUTION|>--- conflicted
+++ resolved
@@ -144,12 +144,9 @@
         reading_time: 'durée de lecture'
         reading_time_minutes: 'durée de lecture: %readingTime% min'
         reading_time_less_one_minute: 'durée de lecture: <small class="inferieur">&lt;</small> 1 min'
-<<<<<<< HEAD
         number_of_tags: '{1}et un autre tag|]1,Inf[et %count% autres tags'
-=======
         reading_time_minutes_short: '%readingTime% min'
         reading_time_less_one_minute_short: '<small class="inferieur">&lt;</small> 1 min'
->>>>>>> 80bb0b73
         original_article: 'original'
         toogle_as_read: 'Marquer comme lu/non lu'
         toogle_as_star: 'Marquer comme favori'
