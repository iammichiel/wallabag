--- conflicted
+++ resolved
@@ -75,15 +75,12 @@
             redirect_homepage: "À la page d'accueil"
             redirect_current_page: 'À la page courante'
         pocket_consumer_key_label: Clé d’authentification Pocket pour importer les données
-<<<<<<< HEAD
         android_configuration: Configurez votre application Android
-=======
         help_theme: "L'affichage de wallabag est personnalisable. C'est ici que vous choisissez le thème que vous préférez."
         help_items_per_page: "Vous pouvez définir le nombre d'articles affichés sur chaque page."
         help_reading_speed: "wallabag calcule une durée de lecture pour chaque article. Vous pouvez définir ici, grâce à cette liste déroulante, si vous lisez plus ou moins vite. wallabag recalculera la durée de lecture de chaque article."
         help_language: "Vous pouvez définir la langue de l'interface de wallabag."
         help_pocket_consumer_key: "Nécessaire pour l'import depuis Pocket. Vous pouvez le créer depuis votre compte Pocket."
->>>>>>> cb1a6590
     form_rss:
         description: "Les flux RSS fournis par wallabag vous permettent de lire vos articles sauvegardés dans votre lecteur de flux préféré. Pour pouvoir les utiliser, vous devez d’abord créer un jeton."
         token_label: "Jeton RSS"
@@ -101,7 +98,7 @@
         name_label: "Nom"
         email_label: "Adresse courriel"
         twoFactorAuthentication_label: "Double authentification"
-<<<<<<< HEAD
+        help_twoFactorAuthentication: "Si vous activez 2FA, à chaque tentative de connexion à wallabag, vous recevrez un code par email."
         delete:
             title: Supprimer mon compte (attention danger !)
             description: Si vous confirmez la suppression de votre compte, TOUS les articles, TOUS les tags, TOUTES les annotations et votre compte seront DÉFINITIVEMENT supprimé (c'est IRRÉVERSIBLE). Vous serez ensuite déconnecté.
@@ -114,9 +111,6 @@
         tags: Supprimer TOUS les tags
         entries: Supprimer TOUS les articles
         confirm: Êtes-vous vraiment vraiment sûr ? (C'EST IRRÉVERSIBLE)
-=======
-        help_twoFactorAuthentication: "Si vous activez 2FA, à chaque tentative de connexion à wallabag, vous recevrez un code par email."
->>>>>>> cb1a6590
     form_password:
         description: "Vous pouvez changer ici votre mot de passe. Le mot de passe doit contenir au moins 8 caractères."
         old_password_label: "Mot de passe actuel"
