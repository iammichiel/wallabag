--- conflicted
+++ resolved
@@ -64,16 +64,6 @@
         items_per_page_label: "Nombre d’articles par page"
         language_label: "Langue"
         reading_speed:
-<<<<<<< HEAD
-            label: 'Vitesse de lecture'
-            help_message: 'Vous pouvez utiliser un outil en ligne pour estimer votre vitesse de lecture :'
-            100_word: 'Je lis environ 100 mots par minute'
-            200_word: 'Je lis environ 200 mots par minute'
-            300_word: 'Je lis environ 300 mots par minute'
-            400_word: 'Je lis environ 400 mots par minute'
-        pocket_consumer_key_label: Clé d'authentification Pocket pour importer les données
-        android_configuration: Configurez votre application Android
-=======
             label: "Vitesse de lecture"
             help_message: "Vous pouvez utiliser un outil en ligne pour estimer votre vitesse de lecture :"
             100_word: "Je lis environ 100 mots par minute"
@@ -81,7 +71,7 @@
             300_word: "Je lis environ 300 mots par minute"
             400_word: "Je lis environ 400 mots par minute"
         pocket_consumer_key_label: Clé d’authentification Pocket pour importer les données
->>>>>>> 84795d01
+        android_configuration: Configurez votre application Android
     form_rss:
         description: "Les flux RSS fournis par wallabag vous permettent de lire vos articles sauvegardés dans votre lecteur de flux préféré. Pour pouvoir les utiliser, vous devez d’abord créer un jeton."
         token_label: "Jeton RSS"
@@ -95,11 +85,10 @@
             archive: "lus"
         rss_limit: "Nombre d’articles dans le flux"
     form_user:
-<<<<<<< HEAD
-        two_factor_description: "Activer l'authentification double-facteur veut dire que vous allez recevoir un code par email à chaque nouvelle connexion non approuvée."
-        name_label: 'Nom'
-        email_label: 'Adresse e-mail'
-        twoFactorAuthentication_label: 'Double authentification'
+        two_factor_description: "Activer l’authentification double-facteur veut dire que vous allez recevoir un code par courriel à chaque nouvelle connexion non approuvée."
+        name_label: "Nom"
+        email_label: "Adresse courriel"
+        twoFactorAuthentication_label: "Double authentification"
         delete:
             title: Supprimer mon compte (attention danger !)
             description: Si vous confirmez la suppression de votre compte, TOUS les articles, TOUS les tags, TOUTES les annotations et votre compte seront DÉFINITIVEMENT supprimé (c'est IRRÉVERSIBLE). Vous serez ensuite déconnecté.
@@ -112,12 +101,6 @@
         tags: Supprimer TOUS les tags
         entries: Supprimer TOUS les articles
         confirm: Êtes-vous vraiment vraiment sûr ? (C'EST IRRÉVERSIBLE)
-=======
-        two_factor_description: "Activer l’authentification double-facteur veut dire que vous allez recevoir un code par courriel à chaque nouvelle connexion non approuvée."
-        name_label: "Nom"
-        email_label: "Adresse courriel"
-        twoFactorAuthentication_label: "Double authentification"
->>>>>>> 84795d01
     form_password:
         old_password_label: "Mot de passe actuel"
         new_password_label: "Nouveau mot de passe"
@@ -384,12 +367,8 @@
         description: "Cet outil va importer toutes vos données de Readability. Sur la page des outils (https://www.readability.com/tools/), cliquez sur « Export your data » dans la section « Data Export ». Vous allez recevoir un courriel avec un lien pour télécharger le json."
         how_to: "Choisissez le fichier de votre export Readability et cliquez sur le bouton ci-dessous pour l’importer."
     worker:
-<<<<<<< HEAD
-        enabled: "Les imports sont asynchrones. Une fois l'import commencé un worker externe traitera les messages un par un. Le service activé est :"
+        enabled: "Les imports sont asynchrones. Une fois l’import commencé un worker externe traitera les messages un par un. Le service activé est :"
         download_images_warning: "Vous avez configuré le téléchagement des images pour vos articles. Combiné à l'import classique, cette opération peut être très très longue (voire échouer). Nous vous conseillons <strong>vivement</strong> d'activer les imports asynchrones."
-=======
-        enabled: "Les imports sont asynchrones. Une fois l’import commencé un worker externe traitera les messages un par un. Le service activé est :"
->>>>>>> 84795d01
     firefox:
         page_title: "Import > Firefox"
         description: "Cet outil va vous permettre d’importer tous vos marques-pages de Firefox. Ouvrez le panneau des marques-pages (Ctrl+Maj+O), puis dans « Importation et sauvegarde », choisissez « Sauvegarde... ». Vous allez récupérer un fichier .json. </p>"
@@ -421,15 +400,9 @@
         field_grant_types: "Type de privilège accordé"
         no_client: "Aucun client pour le moment"
     remove:
-<<<<<<< HEAD
-        warn_message_1: 'Vous avez la possibilité de supprimer le client %name%. Cette action est IRRÉVERSIBLE !'
-        warn_message_2: "Si vous supprimez le client %name%, toutes les applications qui l'utilisaient ne fonctionneront plus avec votre compte wallabag."
-        action: 'Supprimer le client %name%'
-=======
         warn_message_1: "Vous avez la possibilité de supprimer le client %name%. Cette action est IRRÉVERSIBLE !"
         warn_message_2: "Si vous supprimez le client %name%, toutes les applications qui l’utilisaient ne fonctionneront plus avec votre compte wallabag."
         action: "Supprimer le client %name%"
->>>>>>> 84795d01
     client:
         page_title: "Développeur > Nouveau client"
         page_description: "Vous allez créer un nouveau client. Merci de remplir l’adresse de redirection vers votre application."
@@ -495,30 +468,14 @@
             config_saved: "Les paramètres ont bien été mis à jour. Certains seront pris en compte après déconnexion."
             password_updated: "Votre mot de passe a bien été mis à jour"
             password_not_updated_demo: "En démo, vous ne pouvez pas changer le mot de passe de cet utilisateur."
-<<<<<<< HEAD
-            user_updated: 'Vos informations personnelles ont bien été mises à jour'
-            rss_updated: 'La configuration des flux RSS a bien été mise à jour'
-            tagging_rules_updated: 'Règles mises à jour'
-            tagging_rules_deleted: 'Règle supprimée'
-            user_added: 'Utilisateur "%username%" ajouté'
-            rss_token_updated: 'Jeton RSS mis à jour'
-            annotations_reset: Annotations supprimées
-            tags_reset: Tags supprimés
-            entries_reset: Articles supprimés
-    entry:
-        notice:
-            entry_already_saved: 'Article déjà sauvegardé le %date%'
-            entry_saved: 'Article enregistré'
-            entry_saved_failed: 'Article enregistré mais impossible de récupérer le contenu'
-            entry_updated: 'Article mis à jour'
-            entry_reloaded: 'Article rechargé'
-=======
             user_updated: "Vos informations personnelles ont bien été mises à jour"
             rss_updated: "La configuration des flux RSS a bien été mise à jour"
             tagging_rules_updated: "Règles mises à jour"
             tagging_rules_deleted: "Règle supprimée"
-            user_added: "Utilisateur \"%username%\" ajouté"
             rss_token_updated: "Jeton RSS mis à jour"
+            annotations_reset: Annotations supprimées
+            tags_reset: Tags supprimés
+            entries_reset: Articles supprimés
     entry:
         notice:
             entry_already_saved: "Article déjà sauvergardé le %date%"
@@ -526,7 +483,6 @@
             entry_saved_failed: "Article enregistré mais impossible de récupérer le contenu"
             entry_updated: "Article mis à jour"
             entry_reloaded: "Article rechargé"
->>>>>>> 84795d01
             entry_reloaded_failed: "Article mis à jour mais impossible de récupérer le contenu"
             entry_archived: "Article marqué comme lu"
             entry_unarchived: "Article marqué comme non lu"
@@ -547,15 +503,10 @@
             rabbit_enabled_not_installed: "RabbitMQ est activé pour les imports asynchrones mais <u>impossible de s’y connecter</u>. Vérifier la configuration de RabbitMQ."
     developer:
         notice:
-<<<<<<< HEAD
-            client_created: 'Nouveau client %name% créé'
-            client_deleted: 'Client %name% supprimé'
+            client_created: "Nouveau client %name% créé"
+            client_deleted: "Client %name% supprimé"
     user:
         notice:
             added: 'Utilisateur "%username%" ajouté'
             updated: 'Utilisateur "%username%" mis à jour'
-            deleted: 'Utilisateur "%username%" supprimé'
-=======
-            client_created: "Nouveau client %name% créé"
-            client_deleted: "Client %name% supprimé"
->>>>>>> 84795d01
+            deleted: 'Utilisateur "%username%" supprimé'