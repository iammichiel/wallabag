<?php

namespace Wallabag\CoreBundle\Command;

use FOS\UserBundle\Event\UserEvent;
use FOS\UserBundle\FOSUserEvents;
use Symfony\Bundle\FrameworkBundle\Command\ContainerAwareCommand;
use Symfony\Component\Console\Helper\Table;
use Symfony\Component\Console\Input\ArrayInput;
use Symfony\Component\Console\Input\InputInterface;
use Symfony\Component\Console\Input\InputOption;
use Symfony\Component\Console\Output\BufferedOutput;
use Symfony\Component\Console\Output\OutputInterface;
use Symfony\Component\Console\Question\ConfirmationQuestion;
use Symfony\Component\Console\Question\Question;
use Wallabag\CoreBundle\Entity\Config;
use Craue\ConfigBundle\Entity\Setting;

class InstallCommand extends ContainerAwareCommand
{
    /**
     * @var InputInterface
     */
    protected $defaultInput;

    /**
     * @var OutputInterface
     */
    protected $defaultOutput;

    /**
     * @var array
     */
    protected $functionExists = [
        'curl_exec',
        'curl_multi_init',
    ];

    protected function configure()
    {
        $this
            ->setName('wallabag:install')
            ->setDescription('wallabag installer.')
            ->addOption(
               'reset',
               null,
               InputOption::VALUE_NONE,
               'Reset current database'
            )
        ;
    }

    protected function execute(InputInterface $input, OutputInterface $output)
    {
        $this->defaultInput = $input;
        $this->defaultOutput = $output;

        $output->writeln('<info>Installing wallabag...</info>');
        $output->writeln('');

        $this
            ->checkRequirements()
            ->setupDatabase()
            ->setupAdmin()
            ->setupConfig()
        ;

        $output->writeln('<info>wallabag has been successfully installed.</info>');
        $output->writeln('<comment>Just execute `php bin/console server:run --env=prod` for using wallabag: http://localhost:8000</comment>');
    }

    protected function checkRequirements()
    {
        $this->defaultOutput->writeln('<info><comment>Step 1 of 4.</comment> Checking system requirements.</info>');
        $doctrineManager = $this->getContainer()->get('doctrine')->getManager();

        $rows = [];

        // testing if database driver exists
        $fulfilled = true;
        $label = '<comment>PDO Driver (%s)</comment>';
        $status = '<info>OK!</info>';
        $help = '';

        if (!extension_loaded($this->getContainer()->getParameter('database_driver'))) {
            $fulfilled = false;
            $status = '<error>ERROR!</error>';
            $help = 'Database driver "'.$this->getContainer()->getParameter('database_driver').'" is not installed.';
        }

        $rows[] = [sprintf($label, $this->getContainer()->getParameter('database_driver')), $status, $help];

        // testing if connection to the database can be etablished
        $label = '<comment>Database connection</comment>';
        $status = '<info>OK!</info>';
        $help = '';

        try {
<<<<<<< HEAD
            $conn = $this->getContainer()->get('doctrine')->getManager()->getConnection();
            $conn->connect();
=======
            $doctrineManager->getConnection()->connect();
>>>>>>> cb1a6590
        } catch (\Exception $e) {
            if (false === strpos($e->getMessage(), 'Unknown database')
                && false === strpos($e->getMessage(), 'database "'.$this->getContainer()->getParameter('database_name').'" does not exist')) {
                $fulfilled = false;
                $status = '<error>ERROR!</error>';
                $help = 'Can\'t connect to the database: '.$e->getMessage();
            }
        }

        $rows[] = [$label, $status, $help];

<<<<<<< HEAD
        // now check if MySQL isn't too old to handle utf8mb4
        if ($conn->isConnected() && $conn->getDatabasePlatform() instanceof \Doctrine\DBAL\Platforms\MySqlPlatform) {
            $version = $conn->query('select version()')->fetchColumn();
            $minimalVersion = '5.5.4';

            if (false === version_compare($version, $minimalVersion, '>')) {
                $fulfilled = false;
                $rows[] = [
                    '<comment>Database version</comment>',
                    '<error>ERROR!</error>',
                    'Your MySQL version ('.$version.') is too old, consider upgrading ('.$minimalVersion.'+).',
                ];
            }
        }

=======
        // testing if PostgreSQL > 9.1
        $label = '<comment>SGBD version</comment>';
        $status = '<info>OK!</info>';
        $help = '';

        if ('postgresql' === $doctrineManager->getConnection()->getSchemaManager()->getDatabasePlatform()->getName()) {
            // return version should be like "PostgreSQL 9.5.4 on x86_64-apple-darwin15.6.0, compiled by Apple LLVM version 8.0.0 (clang-800.0.38), 64-bit"
            $version = $doctrineManager->getConnection()->query('SELECT version();')->fetchColumn();

            preg_match('/PostgreSQL ([0-9\.]+)/i', $version, $matches);

            if (isset($matches[1]) & version_compare($matches[1], '9.2.0', '<')) {
                $fulfilled = false;
                $status = '<error>ERROR!</error>';
                $help = 'PostgreSQL should be greater than 9.1 (actual version: '.$matches[1].')';
            }
        }

        $rows[] = [$label, $status, $help];

>>>>>>> cb1a6590
        foreach ($this->functionExists as $functionRequired) {
            $label = '<comment>'.$functionRequired.'</comment>';
            $status = '<info>OK!</info>';
            $help = '';

            if (!function_exists($functionRequired)) {
                $fulfilled = false;
                $status = '<error>ERROR!</error>';
                $help = 'You need the '.$functionRequired.' function activated';
            }

            $rows[] = [$label, $status, $help];
        }

        $table = new Table($this->defaultOutput);
        $table
            ->setHeaders(['Checked', 'Status', 'Recommendation'])
            ->setRows($rows)
            ->render();

        if (!$fulfilled) {
            throw new \RuntimeException('Some system requirements are not fulfilled. Please check output messages and fix them.');
        }

        $this->defaultOutput->writeln('<info>Success! Your system can run wallabag properly.</info>');

        $this->defaultOutput->writeln('');

        return $this;
    }

    protected function setupDatabase()
    {
        $this->defaultOutput->writeln('<info><comment>Step 2 of 4.</comment> Setting up database.</info>');

        // user want to reset everything? Don't care about what is already here
        if (true === $this->defaultInput->getOption('reset')) {
            $this->defaultOutput->writeln('Droping database, creating database and schema, clearing the cache');

            $this
                ->runCommand('doctrine:database:drop', ['--force' => true])
                ->runCommand('doctrine:database:create')
                ->runCommand('doctrine:schema:create')
                ->runCommand('cache:clear')
            ;

            $this->defaultOutput->writeln('');

            return $this;
        }

        if (!$this->isDatabasePresent()) {
            $this->defaultOutput->writeln('Creating database and schema, clearing the cache');

            $this
                ->runCommand('doctrine:database:create')
                ->runCommand('doctrine:schema:create')
                ->runCommand('cache:clear')
            ;

            $this->defaultOutput->writeln('');

            return $this;
        }

        $questionHelper = $this->getHelper('question');
        $question = new ConfirmationQuestion('It appears that your database already exists. Would you like to reset it? (y/N)', false);

        if ($questionHelper->ask($this->defaultInput, $this->defaultOutput, $question)) {
            $this->defaultOutput->writeln('Droping database, creating database and schema');

            $this
                ->runCommand('doctrine:database:drop', ['--force' => true])
                ->runCommand('doctrine:database:create')
                ->runCommand('doctrine:schema:create')
            ;
        } elseif ($this->isSchemaPresent()) {
            $question = new ConfirmationQuestion('Seems like your database contains schema. Do you want to reset it? (y/N)', false);
            if ($questionHelper->ask($this->defaultInput, $this->defaultOutput, $question)) {
                $this->defaultOutput->writeln('Droping schema and creating schema');

                $this
                    ->runCommand('doctrine:schema:drop', ['--force' => true])
                    ->runCommand('doctrine:schema:create')
                ;
            }
        } else {
            $this->defaultOutput->writeln('Creating schema');

            $this
                ->runCommand('doctrine:schema:create')
            ;
        }

        $this->defaultOutput->writeln('Clearing the cache');
        $this->runCommand('cache:clear');

        $this->defaultOutput->writeln('');

        return $this;
    }

    protected function setupAdmin()
    {
        $this->defaultOutput->writeln('<info><comment>Step 3 of 4.</comment> Administration setup.</info>');

        $questionHelper = $this->getHelperSet()->get('question');
        $question = new ConfirmationQuestion('Would you like to create a new admin user (recommended) ? (Y/n)', true);

        if (!$questionHelper->ask($this->defaultInput, $this->defaultOutput, $question)) {
            return $this;
        }

        $em = $this->getContainer()->get('doctrine.orm.entity_manager');

        $userManager = $this->getContainer()->get('fos_user.user_manager');
        $user = $userManager->createUser();

        $question = new Question('Username (default: wallabag) :', 'wallabag');
        $user->setUsername($questionHelper->ask($this->defaultInput, $this->defaultOutput, $question));

        $question = new Question('Password (default: wallabag) :', 'wallabag');
        $user->setPlainPassword($questionHelper->ask($this->defaultInput, $this->defaultOutput, $question));

        $question = new Question('Email:', '');
        $user->setEmail($questionHelper->ask($this->defaultInput, $this->defaultOutput, $question));

        $user->setEnabled(true);
        $user->addRole('ROLE_SUPER_ADMIN');

        $em->persist($user);

        // dispatch a created event so the associated config will be created
        $event = new UserEvent($user);
        $this->getContainer()->get('event_dispatcher')->dispatch(FOSUserEvents::USER_CREATED, $event);

        $this->defaultOutput->writeln('');

        return $this;
    }

    protected function setupConfig()
    {
        $this->defaultOutput->writeln('<info><comment>Step 4 of 4.</comment> Config setup.</info>');
        $em = $this->getContainer()->get('doctrine.orm.entity_manager');

        // cleanup before insert new stuff
        $em->createQuery('DELETE FROM CraueConfigBundle:Setting')->execute();

        $settings = [
            [
                'name' => 'share_public',
                'value' => '1',
                'section' => 'entry',
            ],
            [
                'name' => 'carrot',
                'value' => '1',
                'section' => 'entry',
            ],
            [
                'name' => 'share_diaspora',
                'value' => '1',
                'section' => 'entry',
            ],
            [
                'name' => 'diaspora_url',
                'value' => 'http://diasporapod.com',
                'section' => 'entry',
            ],
            [
                'name' => 'share_unmark',
                'value' => '1',
                'section' => 'entry',
            ],
            [
                'name' => 'unmark_url',
                'value' => 'https://unmark.it',
                'section' => 'entry',
            ],
            [
                'name' => 'share_shaarli',
                'value' => '1',
                'section' => 'entry',
            ],
            [
                'name' => 'shaarli_url',
                'value' => 'http://myshaarli.com',
                'section' => 'entry',
            ],
            [
                'name' => 'share_mail',
                'value' => '1',
                'section' => 'entry',
            ],
            [
                'name' => 'share_twitter',
                'value' => '1',
                'section' => 'entry',
            ],
            [
                'name' => 'export_epub',
                'value' => '1',
                'section' => 'export',
            ],
            [
                'name' => 'export_mobi',
                'value' => '1',
                'section' => 'export',
            ],
            [
                'name' => 'export_pdf',
                'value' => '1',
                'section' => 'export',
            ],
            [
                'name' => 'export_csv',
                'value' => '1',
                'section' => 'export',
            ],
            [
                'name' => 'export_json',
                'value' => '1',
                'section' => 'export',
            ],
            [
                'name' => 'export_txt',
                'value' => '1',
                'section' => 'export',
            ],
            [
                'name' => 'export_xml',
                'value' => '1',
                'section' => 'export',
            ],
            [
                'name' => 'import_with_redis',
                'value' => '0',
                'section' => 'import',
            ],
            [
                'name' => 'import_with_rabbitmq',
                'value' => '0',
                'section' => 'import',
            ],
            [
                'name' => 'show_printlink',
                'value' => '1',
                'section' => 'entry',
            ],
            [
                'name' => 'wallabag_support_url',
                'value' => 'https://www.wallabag.org/pages/support.html',
                'section' => 'misc',
            ],
            [
                'name' => 'wallabag_url',
                'value' => '',
                'section' => 'misc',
            ],
            [
                'name' => 'piwik_enabled',
                'value' => '0',
                'section' => 'analytics',
            ],
            [
                'name' => 'piwik_host',
                'value' => 'v2.wallabag.org',
                'section' => 'analytics',
            ],
            [
                'name' => 'piwik_site_id',
                'value' => '1',
                'section' => 'analytics',
            ],
            [
                'name' => 'demo_mode_enabled',
                'value' => '0',
                'section' => 'misc',
            ],
            [
                'name' => 'demo_mode_username',
                'value' => 'wallabag',
                'section' => 'misc',
            ],
            [
                'name' => 'download_images_enabled',
                'value' => '0',
                'section' => 'misc',
            ],
        ];

        foreach ($settings as $setting) {
            $newSetting = new Setting();
            $newSetting->setName($setting['name']);
            $newSetting->setValue($setting['value']);
            $newSetting->setSection($setting['section']);
            $em->persist($newSetting);
        }

        $em->flush();

        $this->defaultOutput->writeln('');

        return $this;
    }

    /**
     * Run a command.
     *
     * @param string $command
     * @param array  $parameters Parameters to this command (usually 'force' => true)
     */
    protected function runCommand($command, $parameters = [])
    {
        $parameters = array_merge(
            ['command' => $command],
            $parameters,
            [
                '--no-debug' => true,
                '--env' => $this->defaultInput->getOption('env') ?: 'dev',
            ]
        );

        if ($this->defaultInput->getOption('no-interaction')) {
            $parameters = array_merge($parameters, ['--no-interaction' => true]);
        }

        $this->getApplication()->setAutoExit(false);

        $output = new BufferedOutput();
        $exitCode = $this->getApplication()->run(new ArrayInput($parameters), $output);

        if (0 !== $exitCode) {
            $this->getApplication()->setAutoExit(true);

            $this->defaultOutput->writeln('');
            $this->defaultOutput->writeln('<error>The command "'.$command.'" generates some errors: </error>');
            $this->defaultOutput->writeln($output->fetch());

            die();
        }

        // PDO does not always close the connection after Doctrine commands.
        // See https://github.com/symfony/symfony/issues/11750.
        $this->getContainer()->get('doctrine')->getManager()->getConnection()->close();

        return $this;
    }

    /**
     * Check if the database already exists.
     *
     * @return bool
     */
    private function isDatabasePresent()
    {
        $connection = $this->getContainer()->get('doctrine')->getManager()->getConnection();
        $databaseName = $connection->getDatabase();

        try {
            $schemaManager = $connection->getSchemaManager();
        } catch (\Exception $exception) {
            // mysql & sqlite
            if (false !== strpos($exception->getMessage(), sprintf("Unknown database '%s'", $databaseName))) {
                return false;
            }

            // pgsql
            if (false !== strpos($exception->getMessage(), sprintf('database "%s" does not exist', $databaseName))) {
                return false;
            }

            throw $exception;
        }

        // custom verification for sqlite, since `getListDatabasesSQL` doesn't work for sqlite
        if ('sqlite' === $schemaManager->getDatabasePlatform()->getName()) {
            $params = $this->getContainer()->get('doctrine.dbal.default_connection')->getParams();

            if (isset($params['path']) && file_exists($params['path'])) {
                return true;
            }

            return false;
        }

        try {
            return in_array($databaseName, $schemaManager->listDatabases());
        } catch (\Doctrine\DBAL\Exception\DriverException $e) {
            // it means we weren't able to get database list, assume the database doesn't exist

            return false;
        }
    }

    /**
     * Check if the schema is already created.
     * If we found at least oen table, it means the schema exists.
     *
     * @return bool
     */
    private function isSchemaPresent()
    {
        $schemaManager = $this->getContainer()->get('doctrine')->getManager()->getConnection()->getSchemaManager();

        return count($schemaManager->listTableNames()) > 0 ? true : false;
    }
}<|MERGE_RESOLUTION|>--- conflicted
+++ resolved
@@ -96,12 +96,8 @@
         $help = '';
 
         try {
-<<<<<<< HEAD
             $conn = $this->getContainer()->get('doctrine')->getManager()->getConnection();
             $conn->connect();
-=======
-            $doctrineManager->getConnection()->connect();
->>>>>>> cb1a6590
         } catch (\Exception $e) {
             if (false === strpos($e->getMessage(), 'Unknown database')
                 && false === strpos($e->getMessage(), 'database "'.$this->getContainer()->getParameter('database_name').'" does not exist')) {
@@ -113,29 +109,25 @@
 
         $rows[] = [$label, $status, $help];
 
-<<<<<<< HEAD
+        // check MySQL & PostgreSQL version
+        $label = '<comment>Database version</comment>';
+        $status = '<info>OK!</info>';
+        $help = '';
+
         // now check if MySQL isn't too old to handle utf8mb4
-        if ($conn->isConnected() && $conn->getDatabasePlatform() instanceof \Doctrine\DBAL\Platforms\MySqlPlatform) {
+        if ($conn->isConnected() && 'mysql' === $conn->getDatabasePlatform()->getName()) {
             $version = $conn->query('select version()')->fetchColumn();
             $minimalVersion = '5.5.4';
 
             if (false === version_compare($version, $minimalVersion, '>')) {
                 $fulfilled = false;
-                $rows[] = [
-                    '<comment>Database version</comment>',
-                    '<error>ERROR!</error>',
-                    'Your MySQL version ('.$version.') is too old, consider upgrading ('.$minimalVersion.'+).',
-                ];
-            }
-        }
-
-=======
+                $status = '<error>ERROR!</error>';
+                $help = 'Your MySQL version ('.$version.') is too old, consider upgrading ('.$minimalVersion.'+).';
+            }
+        }
+
         // testing if PostgreSQL > 9.1
-        $label = '<comment>SGBD version</comment>';
-        $status = '<info>OK!</info>';
-        $help = '';
-
-        if ('postgresql' === $doctrineManager->getConnection()->getSchemaManager()->getDatabasePlatform()->getName()) {
+        if ($conn->isConnected() && 'postgresql' === $conn->getDatabasePlatform()->getName()) {
             // return version should be like "PostgreSQL 9.5.4 on x86_64-apple-darwin15.6.0, compiled by Apple LLVM version 8.0.0 (clang-800.0.38), 64-bit"
             $version = $doctrineManager->getConnection()->query('SELECT version();')->fetchColumn();
 
@@ -150,7 +142,6 @@
 
         $rows[] = [$label, $status, $help];
 
->>>>>>> cb1a6590
         foreach ($this->functionExists as $functionRequired) {
             $label = '<comment>'.$functionRequired.'</comment>';
             $status = '<info>OK!</info>';
