--- conflicted
+++ resolved
@@ -14,11 +14,7 @@
 If you don't have it yet, please [install composer](https://getcomposer.org/download/). Then you can install wallabag by executing the following commands:
 
 ```
-<<<<<<< HEAD
-composer create-project wallabag/wallabag wallabag "2.0.*@alpha"
-=======
-SYMFONY_ENV=prod composer create-project wallabag/wallabag wallabag 2.0.*alpha --no-dev
->>>>>>> 7e48c040
+SYMFONY_ENV=prod composer create-project wallabag/wallabag wallabag "2.0.*alpha" --no-dev
 php bin/console wallabag:install
 php bin/console server:run
 ```
