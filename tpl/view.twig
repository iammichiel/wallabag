--- conflicted
+++ resolved
@@ -5,21 +5,12 @@
             <div class="tools">
                 <ul class="tools">
                     <li><a href="./" title="{% trans "back to home" %}" class="tool back"><span>{% trans "back to home" %}</span></a></li>
-<<<<<<< HEAD
-                    <li><a title="{% trans "toggle mark as read" %}" class="tool archive {% if entry.is_read == 0 %}archive-off{% endif %}" href="./?action=toggle_archive&id={{ entry.id|e }}"><span>{% trans "toggle mark as read" %}</span></a></li>
-                    <li><a title="{% trans "toggle favorite" %}" class="tool fav {% if entry.is_fav == 0 %}fav-off{% endif %}" href="./?action=toggle_fav&id={{ entry.id|e }}"><span>{% trans "toggle favorite" %}</span></a></li>
-                    <li><a title="{% trans "delete" %}" class="tool delete" href="./?action=delete&id={{ entry.id|e }}"><span>{% trans "delete" %}</span></a></li>
-                    {% if constant('SHARE_TWITTER') == 1 %}<li><a href="https://twitter.com/home?status={{entry.title|url_encode}}%20{{ entry.url|e }}%20via%20@getpoche" target="_blank" class="tool twitter" title="{% trans "tweet" %}"><span>{% trans "tweet" %}</span></a></li>{% endif %}
-                    {% if constant('SHARE_MAIL') == 1 %}<li><a href="mailto:?subject={{ entry.title|url_encode }}&body={{ entry.url|e }} via @getpoche" class="tool email" title="{% trans "email" %}"><span>{% trans "email" %}</span></a></li>{% endif %}
-                    {% if constant('SHARE_SHAARLI') == 1 %}<li><a href="{{ constant('SHAARLI_URL') }}/index.php?post={{ entry.url|url_encode }}&title={{ entry.title|e }}" target="_blank" class="tool shaarli" title="{% trans "shaarli" %}"><span>{% trans "shaarli" %}</span></a></li>{% endif %} 
-=======
                     <li><a title="{% trans "toggle mark as read" %}" class="tool archive {% if entry.is_read == 0 %}archive-off{% endif %}" href="./?action=toggle_archive&amp;id={{ entry.id|e }}"><span>{% trans "toggle mark as read" %}</span></a></li>
                     <li><a title="{% trans "toggle favorite" %}" class="tool fav {% if entry.is_fav == 0 %}fav-off{% endif %}" href="./?action=toggle_fav&amp;id={{ entry.id|e }}"><span>{% trans "toggle favorite" %}</span></a></li>
                     <li><a title="{% trans "delete" %}" class="tool delete" href="./?action=delete&amp;id={{ entry.id|e }}"><span>{% trans "delete" %}</span></a></li>
                     {% if constant('SHARE_TWITTER') == 1 %}<li><a href="https://twitter.com/home?status={{entry.title|url_encode}}%20{{ entry.url|url_encode }}%20via%20@getpoche" target="_blank" class="tool twitter" title="{% trans "tweet" %}"><span>{% trans "tweet" %}</span></a></li>{% endif %}
                     {% if constant('SHARE_MAIL') == 1 %}<li><a href="mailto:?subject={{ entry.title|url_encode }}&amp;body={{ entry.url|url_encode }}%20via%20@getpoche" class="tool email" title="{% trans "email" %}"><span>{% trans "email" %}</span></a></li>{% endif %}
                     {% if constant('SHARE_SHAARLI') == 1 %}<li><a href="{{ constant('SHAARLI_URL') }}/index.php?post={{ entry.url|url_encode }}&amp;title={{ entry.title|url_encode }}" target="_blank" class="tool shaarli" title="{% trans "shaarli" %}"><span>{% trans "shaarli" %}</span></a></li>{% endif %}
->>>>>>> fa5f9764
                 </ul>
             </div>
             <header class="mbm">
@@ -34,21 +25,12 @@
                 <ul class="tools">
                     <li><a href="./?" title="{% trans "back to home" %}" class="tool back"><span>{% trans "back to home" %}</span></a></li>
                     <li><a href="#top" title="{% trans "back to top" %}" class="tool top"><span>{% trans "back to top" %}</span></a></li>
-<<<<<<< HEAD
-                    <li><a title="{% trans "toggle mark as read" %}" class="tool archive {% if entry.is_read == 0 %}archive-off{% endif %}" href="./?action=toggle_archive&id={{ entry.id|e }}"><span>{% trans "toggle mark as read" %}</span></a></li>
-                    <li><a title="{% trans "toggle favorite" %}" class="tool fav {% if entry.is_fav == 0 %}fav-off{% endif %}" href="./?action=toggle_fav&id={{ entry.id|e }}"><span>{% trans "toggle favorite" %}</span></a></li>
-                    <li><a title="{% trans "delete" %}" class="tool delete" href="./?action=delete&id={{ entry.id|e }}"><span>{% trans "delete" %}</span></a></li>
-                    {% if constant('SHARE_TWITTER') == 1 %}<li><a href="https://twitter.com/home?status={{entry.title}}%20{{ entry.url|url_encode }}%20via%20@getpoche" target="_blank" class="tool twitter" title="{% trans "tweet" %}"><span>{% trans "tweet" %}</span></a></li>{% endif %}
-                    {% if constant('SHARE_MAIL') == 1 %}<li><a href="mailto:?subject={{ entry.title|e }}&body={{ entry.url|url_encode }} via @getpoche" class="tool email" title="{% trans "email" %}"><span>{% trans "email" %}</span></a></li>{% endif %}
-                    {% if constant('SHARE_SHAARLI') == 1 %}<li><a href="{{ constant('SHAARLI_URL') }}/index.php?post={{ entry.url|url_encode }}&title={{ entry.title|e }}" target="_blank" class="tool shaarli" title="{% trans "shaarli" %}"><span>{% trans "shaarli" %}</span></a></li>{% endif %} 
-=======
                     <li><a title="{% trans "toggle mark as read" %}" class="tool archive {% if entry.is_read == 0 %}archive-off{% endif %}" href="./?action=toggle_archive&amp;id={{ entry.id|e }}"><span>{% trans "toggle mark as read" %}</span></a></li>
                     <li><a title="{% trans "toggle favorite" %}" class="tool fav {% if entry.is_fav == 0 %}fav-off{% endif %}" href="./?action=toggle_fav&amp;id={{ entry.id|e }}"><span>{% trans "toggle favorite" %}</span></a></li>
                     <li><a title="{% trans "delete" %}" class="tool delete" href="./?action=delete&amp;id={{ entry.id|e }}"><span>{% trans "delete" %}</span></a></li>
                     {% if constant('SHARE_TWITTER') == 1 %}<li><a href="https://twitter.com/home?status={{entry.title|url_encode}}%20{{ entry.url|url_encode }}%20via%20@getpoche" target="_blank" class="tool twitter" title="{% trans "tweet" %}"><span>{% trans "tweet" %}</span></a></li>{% endif %}
                     {% if constant('SHARE_MAIL') == 1 %}<li><a href="mailto:?subject={{ entry.title|url_encode }}&amp;body={{ entry.url|url_encode }}%20via%20@getpoche" class="tool email" title="{% trans "email" %}"><span>{% trans "email" %}</span></a></li>{% endif %}
                     {% if constant('SHARE_SHAARLI') == 1 %}<li><a href="{{ constant('SHAARLI_URL') }}/index.php?post={{ entry.url|url_encode }}&amp;title={{ entry.title|url_encode }}" target="_blank" class="tool shaarli" title="{% trans "shaarli" %}"><span>{% trans "shaarli" %}</span></a></li>{% endif %}
->>>>>>> fa5f9764
                 </ul>
                 <p>{% trans "this article appears wrong?" %} <a href="https://github.com/inthepoche/poche/issues/new">{% trans "create an issue" %}</a> {% trans "or" %} <a href="mailto:support@inthepoche.com?subject=Wrong%20display%20in%20poche&amp;body={{ entry.url|url_encode }}">{% trans "contact us by mail" %}</a></p>
             </div>
