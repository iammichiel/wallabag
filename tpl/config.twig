{% extends "layout.twig" %}

{% block title %}{% trans "config" %}{% endblock %}
{% block menu %}
            <ul id="links">
                <li><a href="./" {% if view == 'home' %}class="current"{% endif %}>{% trans "home" %}</a></li>
                <li><a href="./?view=fav" {% if view == 'fav' %}class="current"{% endif %}>{% trans "favorites" %}</a></li>
                <li><a href="./?view=archive" {% if view == 'archive' %}class="current"{% endif %}>{% trans "archive" %}</a></li>
                <li><a href="./?view=config" {% if view == 'config' %}class="current"{% endif %}>{% trans "config" %}</a></li>
                <li><a href="./?logout" title="{% trans "logout" %}">{% trans "logout" %}</a></li>
            </ul>
{% endblock %}
{% block content %}
<<<<<<< HEAD
=======
            <h2>{% trans "Poching a link" %}</h2>
            <p>You can poche a link by several methods: (<a href="http://www.inthepoche.com/?pages/Documentation" title="{% trans "read the documentation" %}">?</a>)</p>
			<ul>
				<li>firefox: <a href="https://bitbucket.org/jogaulupeau/poche/downloads/poche.xpi" title="download the firefox extension">download the extension</a></li>
				<li>chrome: <a href="https://bitbucket.org/jogaulupeau/poche/downloads/poche.crx" title="download the chrome extension">download the extension</a></li>
				<li>android: <a href="https://bitbucket.org/jogaulupeau/poche/downloads/Poche.apk" title="download the application">download the application</a></li>
				<li>bookmarklet: drag & drop this link to your bookmarks bar <a ondragend="this.click();" style="cursor: move; border: 1px dashed grey; background: white; padding: 5px;" title="i am a bookmarklet, use me !" href="javascript:if(top['bookmarklet-url@inthepoche.com']){top['bookmarklet-url@inthepoche.com'];}else{(function(){var%20url%20=%20location.href%20||%20url;window.open('{{ poche_url }}?action=add&url='%20+%20btoa(url),'_self');})();void(0);}">{% trans "poche it!" %}</a></li>
			</ul>
>>>>>>> fa5f9764

            <h2>{% trans "Poching a link" %}</h2>
            <p>You can poche a link by several methods: (<a href="http://www.inthepoche.com/?pages/Documentation" title="{% trans "read the documentation" %}">?</a>)</p>
            <p>
                <ul>
                    <li>firefox: <a href="https://bitbucket.org/jogaulupeau/poche/downloads/poche.xpi" title="download the firefox extension">download the extension</a></li>
                    <li>chrome: <a href="https://bitbucket.org/jogaulupeau/poche/downloads/poche.crx" title="download the chrome extension">download the extension</a></li>
                    <li>android: <a href="https://bitbucket.org/jogaulupeau/poche/downloads/Poche.apk" title="download the application">download the application</a></li>
                    <li>bookmarklet: drag & drop this link to your bookmarks bar <a ondragend="this.click();" style="cursor: move; border: 1px dashed grey; background: white; padding: 5px;" title="i am a bookmarklet, use me !" href="javascript:if(top['bookmarklet-url@inthepoche.com']){top['bookmarklet-url@inthepoche.com'];}else{(function(){var%20url%20=%20location.href%20||%20url;window.open('{{ poche_url }}?action=add&url='%20+%20btoa(url),'_self');})();void(0);}">{% trans "poche it!" %}</a></li>
                </ul>
            </p>
            <h2>{% trans "Updating poche" %}</h2>
            <ul>
                <li>{% trans "your version" %} : <strong>{{ constant('POCHE_VERSION') }}</strong></li>
                <li>{% trans "latest stable version" %} : {{ prod }}. {% if compare_prod == -1 %}<strong><a href="http://inthepoche.com/?pages/T%C3%A9l%C3%A9charger-poche">{% trans "a more recent stable version is available." %}</a></strong>{% else %}{% trans "you are up to date." %}{% endif %}</li>
                {% if constant('DEBUG_POCHE') == 1 %}<li>{% trans "latest dev version" %} : {{ dev }}. {% if compare_dev == -1 %}<strong><a href="http://inthepoche.com/?pages/T%C3%A9l%C3%A9charger-poche">{% trans "a more recent development version is available." %}</a></strong>{% else %}{% trans "you are up to date." %}{% endif %}</li>{% endif %}
            </ul>

            <h2>{% trans "Change your password" %}</h2>
            <form method="post" action="?config" name="loginform">
                <fieldset class="w500p">
                    <div class="row">
                        <label class="col w150p" for="password">{% trans "New password:" %}</label>
                        <input class="col" type="password" id="password" name="password" placeholder="{% trans "Password" %}" tabindex="2">
                    </div>
                    <div class="row">
                        <label class="col w150p" for="password_repeat">{% trans "Repeat your new password:" %}</label>
                        <input class="col" type="password" id="password_repeat" name="password_repeat" placeholder="{% trans "Password" %}" tabindex="3">
                    </div>
                    <div class="row mts txtcenter">
                        <button class="bouton" type="submit" tabindex="4">{% trans "Update" %}</button>
                    </div>
                </fieldset>
                <input type="hidden" name="returnurl" value="{{ referer }}">
                <input type="hidden" name="token" value="{{ token }}">
            </form>

            <h2>{% trans "Import" %}</h2>
            <p>{% trans "Please execute the import script locally, it can take a very long time." %}</p>
            <p>{% trans "More infos in the official doc:" %} <a href="http://inthepoche.com/?pages/Documentation">inthepoche.com</a></p>
            <ul>
				<li><a href="./?import&amp;from=pocket">{% trans "import from Pocket" %}</a> (you must have a "ril_export.html" file on your server)</li>
				<li><a href="./?import&amp;from=readability">{% trans "import from Readability" %}</a>  (you must have a "readability" file on your server)</li>
				<li><a href="./?import&amp;from=instapaper">{% trans "import from Instapaper" %}</a>  (you must have a "instapaper-export.html" file on your server)</li>
            </ul>

            <h2>{% trans "Export your poche datas" %}</h2>
            <p><a href="./?export" target="_blank">{% trans "Click here" %}</a> {% trans "to export your poche datas." %}</p>
{% endblock %}<|MERGE_RESOLUTION|>--- conflicted
+++ resolved
@@ -11,28 +11,15 @@
             </ul>
 {% endblock %}
 {% block content %}
-<<<<<<< HEAD
-=======
             <h2>{% trans "Poching a link" %}</h2>
             <p>You can poche a link by several methods: (<a href="http://www.inthepoche.com/?pages/Documentation" title="{% trans "read the documentation" %}">?</a>)</p>
-			<ul>
-				<li>firefox: <a href="https://bitbucket.org/jogaulupeau/poche/downloads/poche.xpi" title="download the firefox extension">download the extension</a></li>
-				<li>chrome: <a href="https://bitbucket.org/jogaulupeau/poche/downloads/poche.crx" title="download the chrome extension">download the extension</a></li>
-				<li>android: <a href="https://bitbucket.org/jogaulupeau/poche/downloads/Poche.apk" title="download the application">download the application</a></li>
-				<li>bookmarklet: drag & drop this link to your bookmarks bar <a ondragend="this.click();" style="cursor: move; border: 1px dashed grey; background: white; padding: 5px;" title="i am a bookmarklet, use me !" href="javascript:if(top['bookmarklet-url@inthepoche.com']){top['bookmarklet-url@inthepoche.com'];}else{(function(){var%20url%20=%20location.href%20||%20url;window.open('{{ poche_url }}?action=add&url='%20+%20btoa(url),'_self');})();void(0);}">{% trans "poche it!" %}</a></li>
-			</ul>
->>>>>>> fa5f9764
+            <ul>
+                <li>firefox: <a href="https://bitbucket.org/jogaulupeau/poche/downloads/poche.xpi" title="download the firefox extension">download the extension</a></li>
+                <li>chrome: <a href="https://bitbucket.org/jogaulupeau/poche/downloads/poche.crx" title="download the chrome extension">download the extension</a></li>
+                <li>android: <a href="https://bitbucket.org/jogaulupeau/poche/downloads/Poche.apk" title="download the application">download the application</a></li>
+                <li>bookmarklet: drag & drop this link to your bookmarks bar <a ondragend="this.click();" style="cursor: move; border: 1px dashed grey; background: white; padding: 5px;" title="i am a bookmarklet, use me !" href="javascript:if(top['bookmarklet-url@inthepoche.com']){top['bookmarklet-url@inthepoche.com'];}else{(function(){var%20url%20=%20location.href%20||%20url;window.open('{{ poche_url }}?action=add&url='%20+%20btoa(url),'_self');})();void(0);}">{% trans "poche it!" %}</a></li>
+            </ul>
 
-            <h2>{% trans "Poching a link" %}</h2>
-            <p>You can poche a link by several methods: (<a href="http://www.inthepoche.com/?pages/Documentation" title="{% trans "read the documentation" %}">?</a>)</p>
-            <p>
-                <ul>
-                    <li>firefox: <a href="https://bitbucket.org/jogaulupeau/poche/downloads/poche.xpi" title="download the firefox extension">download the extension</a></li>
-                    <li>chrome: <a href="https://bitbucket.org/jogaulupeau/poche/downloads/poche.crx" title="download the chrome extension">download the extension</a></li>
-                    <li>android: <a href="https://bitbucket.org/jogaulupeau/poche/downloads/Poche.apk" title="download the application">download the application</a></li>
-                    <li>bookmarklet: drag & drop this link to your bookmarks bar <a ondragend="this.click();" style="cursor: move; border: 1px dashed grey; background: white; padding: 5px;" title="i am a bookmarklet, use me !" href="javascript:if(top['bookmarklet-url@inthepoche.com']){top['bookmarklet-url@inthepoche.com'];}else{(function(){var%20url%20=%20location.href%20||%20url;window.open('{{ poche_url }}?action=add&url='%20+%20btoa(url),'_self');})();void(0);}">{% trans "poche it!" %}</a></li>
-                </ul>
-            </p>
             <h2>{% trans "Updating poche" %}</h2>
             <ul>
                 <li>{% trans "your version" %} : <strong>{{ constant('POCHE_VERSION') }}</strong></li>
@@ -63,9 +50,9 @@
             <p>{% trans "Please execute the import script locally, it can take a very long time." %}</p>
             <p>{% trans "More infos in the official doc:" %} <a href="http://inthepoche.com/?pages/Documentation">inthepoche.com</a></p>
             <ul>
-				<li><a href="./?import&amp;from=pocket">{% trans "import from Pocket" %}</a> (you must have a "ril_export.html" file on your server)</li>
-				<li><a href="./?import&amp;from=readability">{% trans "import from Readability" %}</a>  (you must have a "readability" file on your server)</li>
-				<li><a href="./?import&amp;from=instapaper">{% trans "import from Instapaper" %}</a>  (you must have a "instapaper-export.html" file on your server)</li>
+                <li><a href="./?import&amp;from=pocket">{% trans "import from Pocket" %}</a> (you must have a "ril_export.html" file on your server)</li>
+                <li><a href="./?import&amp;from=readability">{% trans "import from Readability" %}</a>  (you must have a "readability" file on your server)</li>
+                <li><a href="./?import&amp;from=instapaper">{% trans "import from Instapaper" %}</a>  (you must have a "instapaper-export.html" file on your server)</li>
             </ul>
 
             <h2>{% trans "Export your poche datas" %}</h2>
