--- conflicted
+++ resolved
@@ -6,704 +6,6 @@
 
 class WallabagRestControllerTest extends WallabagApiTestCase
 {
-<<<<<<< HEAD
-    protected static $salt;
-
-    public function testGetOneEntry()
-    {
-        $entry = $this->client->getContainer()
-            ->get('doctrine.orm.entity_manager')
-            ->getRepository('WallabagCoreBundle:Entry')
-            ->findOneBy(['user' => 1, 'isArchived' => false]);
-
-        if (!$entry) {
-            $this->markTestSkipped('No content found in db.');
-        }
-
-        $this->client->request('GET', '/api/entries/'.$entry->getId().'.json');
-        $this->assertEquals(200, $this->client->getResponse()->getStatusCode());
-
-        $content = json_decode($this->client->getResponse()->getContent(), true);
-
-        $this->assertEquals($entry->getTitle(), $content['title']);
-        $this->assertEquals($entry->getUrl(), $content['url']);
-        $this->assertCount(count($entry->getTags()), $content['tags']);
-        $this->assertEquals($entry->getUserName(), $content['user_name']);
-        $this->assertEquals($entry->getUserEmail(), $content['user_email']);
-        $this->assertEquals($entry->getUserId(), $content['user_id']);
-
-        $this->assertEquals('application/json', $this->client->getResponse()->headers->get('Content-Type'));
-    }
-
-    public function testExportEntry()
-    {
-        $entry = $this->client->getContainer()
-            ->get('doctrine.orm.entity_manager')
-            ->getRepository('WallabagCoreBundle:Entry')
-            ->findOneBy(['user' => 1, 'isArchived' => false]);
-
-        if (!$entry) {
-            $this->markTestSkipped('No content found in db.');
-        }
-
-        $this->client->request('GET', '/api/entries/'.$entry->getId().'/export.epub');
-        $this->assertEquals(200, $this->client->getResponse()->getStatusCode());
-
-        // epub format got the content type in the content
-        $this->assertContains('application/epub', $this->client->getResponse()->getContent());
-        $this->assertEquals('application/epub+zip', $this->client->getResponse()->headers->get('Content-Type'));
-
-        // re-auth client for mobi
-        $client = $this->createAuthorizedClient();
-        $client->request('GET', '/api/entries/'.$entry->getId().'/export.mobi');
-        $this->assertEquals(200, $client->getResponse()->getStatusCode());
-
-        $this->assertEquals('application/x-mobipocket-ebook', $client->getResponse()->headers->get('Content-Type'));
-
-        // re-auth client for pdf
-        $client = $this->createAuthorizedClient();
-        $client->request('GET', '/api/entries/'.$entry->getId().'/export.pdf');
-        $this->assertEquals(200, $client->getResponse()->getStatusCode());
-
-        $this->assertContains('PDF-', $client->getResponse()->getContent());
-        $this->assertEquals('application/pdf', $client->getResponse()->headers->get('Content-Type'));
-
-        // re-auth client for pdf
-        $client = $this->createAuthorizedClient();
-        $client->request('GET', '/api/entries/'.$entry->getId().'/export.txt');
-        $this->assertEquals(200, $client->getResponse()->getStatusCode());
-
-        $this->assertContains('text/plain', $client->getResponse()->headers->get('Content-Type'));
-
-        // re-auth client for pdf
-        $client = $this->createAuthorizedClient();
-        $client->request('GET', '/api/entries/'.$entry->getId().'/export.csv');
-        $this->assertEquals(200, $client->getResponse()->getStatusCode());
-
-        $this->assertContains('application/csv', $client->getResponse()->headers->get('Content-Type'));
-    }
-
-    public function testGetOneEntryWrongUser()
-    {
-        $entry = $this->client->getContainer()
-            ->get('doctrine.orm.entity_manager')
-            ->getRepository('WallabagCoreBundle:Entry')
-            ->findOneBy(['user' => 2, 'isArchived' => false]);
-
-        if (!$entry) {
-            $this->markTestSkipped('No content found in db.');
-        }
-
-        $this->client->request('GET', '/api/entries/'.$entry->getId().'.json');
-
-        $this->assertEquals(403, $this->client->getResponse()->getStatusCode());
-    }
-
-    public function testGetEntries()
-    {
-        $this->client->request('GET', '/api/entries');
-
-        $this->assertEquals(200, $this->client->getResponse()->getStatusCode());
-
-        $content = json_decode($this->client->getResponse()->getContent(), true);
-
-        $this->assertGreaterThanOrEqual(1, count($content));
-        $this->assertNotEmpty($content['_embedded']['items']);
-        $this->assertGreaterThanOrEqual(1, $content['total']);
-        $this->assertEquals(1, $content['page']);
-        $this->assertGreaterThanOrEqual(1, $content['pages']);
-
-        $this->assertEquals('application/json', $this->client->getResponse()->headers->get('Content-Type'));
-    }
-
-    public function testGetEntriesWithFullOptions()
-    {
-        $this->client->request('GET', '/api/entries', [
-            'archive' => 1,
-            'starred' => 1,
-            'sort' => 'updated',
-            'order' => 'asc',
-            'page' => 1,
-            'perPage' => 2,
-            'tags' => 'foo',
-            'since' => 1443274283,
-        ]);
-
-        $this->assertEquals(200, $this->client->getResponse()->getStatusCode());
-
-        $content = json_decode($this->client->getResponse()->getContent(), true);
-
-        $this->assertGreaterThanOrEqual(1, count($content));
-        $this->assertArrayHasKey('items', $content['_embedded']);
-        $this->assertGreaterThanOrEqual(0, $content['total']);
-        $this->assertEquals(1, $content['page']);
-        $this->assertEquals(2, $content['limit']);
-        $this->assertGreaterThanOrEqual(1, $content['pages']);
-
-        $this->assertArrayHasKey('_links', $content);
-        $this->assertArrayHasKey('self', $content['_links']);
-        $this->assertArrayHasKey('first', $content['_links']);
-        $this->assertArrayHasKey('last', $content['_links']);
-
-        foreach (['self', 'first', 'last'] as $link) {
-            $this->assertArrayHasKey('href', $content['_links'][$link]);
-            $this->assertContains('archive=1', $content['_links'][$link]['href']);
-            $this->assertContains('starred=1', $content['_links'][$link]['href']);
-            $this->assertContains('sort=updated', $content['_links'][$link]['href']);
-            $this->assertContains('order=asc', $content['_links'][$link]['href']);
-            $this->assertContains('tags=foo', $content['_links'][$link]['href']);
-            $this->assertContains('since=1443274283', $content['_links'][$link]['href']);
-        }
-
-        $this->assertEquals('application/json', $this->client->getResponse()->headers->get('Content-Type'));
-    }
-
-    public function testGetStarredEntries()
-    {
-        $this->client->request('GET', '/api/entries', ['starred' => 1, 'sort' => 'updated']);
-
-        $this->assertEquals(200, $this->client->getResponse()->getStatusCode());
-
-        $content = json_decode($this->client->getResponse()->getContent(), true);
-
-        $this->assertGreaterThanOrEqual(1, count($content));
-        $this->assertNotEmpty($content['_embedded']['items']);
-        $this->assertGreaterThanOrEqual(1, $content['total']);
-        $this->assertEquals(1, $content['page']);
-        $this->assertGreaterThanOrEqual(1, $content['pages']);
-
-        $this->assertArrayHasKey('_links', $content);
-        $this->assertArrayHasKey('self', $content['_links']);
-        $this->assertArrayHasKey('first', $content['_links']);
-        $this->assertArrayHasKey('last', $content['_links']);
-
-        foreach (['self', 'first', 'last'] as $link) {
-            $this->assertArrayHasKey('href', $content['_links'][$link]);
-            $this->assertContains('starred=1', $content['_links'][$link]['href']);
-            $this->assertContains('sort=updated', $content['_links'][$link]['href']);
-        }
-
-        $this->assertEquals('application/json', $this->client->getResponse()->headers->get('Content-Type'));
-    }
-
-    public function testGetArchiveEntries()
-    {
-        $this->client->request('GET', '/api/entries', ['archive' => 1]);
-
-        $this->assertEquals(200, $this->client->getResponse()->getStatusCode());
-
-        $content = json_decode($this->client->getResponse()->getContent(), true);
-
-        $this->assertGreaterThanOrEqual(1, count($content));
-        $this->assertNotEmpty($content['_embedded']['items']);
-        $this->assertGreaterThanOrEqual(1, $content['total']);
-        $this->assertEquals(1, $content['page']);
-        $this->assertGreaterThanOrEqual(1, $content['pages']);
-
-        $this->assertArrayHasKey('_links', $content);
-        $this->assertArrayHasKey('self', $content['_links']);
-        $this->assertArrayHasKey('first', $content['_links']);
-        $this->assertArrayHasKey('last', $content['_links']);
-
-        foreach (['self', 'first', 'last'] as $link) {
-            $this->assertArrayHasKey('href', $content['_links'][$link]);
-            $this->assertContains('archive=1', $content['_links'][$link]['href']);
-        }
-
-        $this->assertEquals('application/json', $this->client->getResponse()->headers->get('Content-Type'));
-    }
-
-    public function testGetTaggedEntries()
-    {
-        $this->client->request('GET', '/api/entries', ['tags' => 'foo,bar']);
-
-        $this->assertEquals(200, $this->client->getResponse()->getStatusCode());
-
-        $content = json_decode($this->client->getResponse()->getContent(), true);
-
-        $this->assertGreaterThanOrEqual(1, count($content));
-        $this->assertNotEmpty($content['_embedded']['items']);
-        $this->assertGreaterThanOrEqual(1, $content['total']);
-        $this->assertEquals(1, $content['page']);
-        $this->assertGreaterThanOrEqual(1, $content['pages']);
-
-        $this->assertArrayHasKey('_links', $content);
-        $this->assertArrayHasKey('self', $content['_links']);
-        $this->assertArrayHasKey('first', $content['_links']);
-        $this->assertArrayHasKey('last', $content['_links']);
-
-        foreach (['self', 'first', 'last'] as $link) {
-            $this->assertArrayHasKey('href', $content['_links'][$link]);
-            $this->assertContains('tags='.urlencode('foo,bar'), $content['_links'][$link]['href']);
-        }
-
-        $this->assertEquals('application/json', $this->client->getResponse()->headers->get('Content-Type'));
-    }
-
-    public function testGetDatedEntries()
-    {
-        $this->client->request('GET', '/api/entries', ['since' => 1443274283]);
-
-        $this->assertEquals(200, $this->client->getResponse()->getStatusCode());
-
-        $content = json_decode($this->client->getResponse()->getContent(), true);
-
-        $this->assertGreaterThanOrEqual(1, count($content));
-        $this->assertNotEmpty($content['_embedded']['items']);
-        $this->assertGreaterThanOrEqual(1, $content['total']);
-        $this->assertEquals(1, $content['page']);
-        $this->assertGreaterThanOrEqual(1, $content['pages']);
-
-        $this->assertArrayHasKey('_links', $content);
-        $this->assertArrayHasKey('self', $content['_links']);
-        $this->assertArrayHasKey('first', $content['_links']);
-        $this->assertArrayHasKey('last', $content['_links']);
-
-        foreach (['self', 'first', 'last'] as $link) {
-            $this->assertArrayHasKey('href', $content['_links'][$link]);
-            $this->assertContains('since=1443274283', $content['_links'][$link]['href']);
-        }
-
-        $this->assertEquals('application/json', $this->client->getResponse()->headers->get('Content-Type'));
-    }
-
-    public function testGetDatedSupEntries()
-    {
-        $future = new \DateTime(date('Y-m-d H:i:s'));
-        $this->client->request('GET', '/api/entries', ['since' => $future->getTimestamp() + 1000]);
-
-        $this->assertEquals(200, $this->client->getResponse()->getStatusCode());
-
-        $content = json_decode($this->client->getResponse()->getContent(), true);
-
-        $this->assertGreaterThanOrEqual(1, count($content));
-        $this->assertEmpty($content['_embedded']['items']);
-        $this->assertEquals(0, $content['total']);
-        $this->assertEquals(1, $content['page']);
-        $this->assertEquals(1, $content['pages']);
-
-        $this->assertArrayHasKey('_links', $content);
-        $this->assertArrayHasKey('self', $content['_links']);
-        $this->assertArrayHasKey('first', $content['_links']);
-        $this->assertArrayHasKey('last', $content['_links']);
-
-        foreach (['self', 'first', 'last'] as $link) {
-            $this->assertArrayHasKey('href', $content['_links'][$link]);
-            $this->assertContains('since='.($future->getTimestamp() + 1000), $content['_links'][$link]['href']);
-        }
-
-        $this->assertEquals('application/json', $this->client->getResponse()->headers->get('Content-Type'));
-    }
-
-    public function testDeleteEntry()
-    {
-        $entry = $this->client->getContainer()
-            ->get('doctrine.orm.entity_manager')
-            ->getRepository('WallabagCoreBundle:Entry')
-            ->findOneByUser(1);
-
-        if (!$entry) {
-            $this->markTestSkipped('No content found in db.');
-        }
-
-        $this->client->request('DELETE', '/api/entries/'.$entry->getId().'.json');
-
-        $this->assertEquals(200, $this->client->getResponse()->getStatusCode());
-
-        $content = json_decode($this->client->getResponse()->getContent(), true);
-
-        $this->assertEquals($entry->getTitle(), $content['title']);
-        $this->assertEquals($entry->getUrl(), $content['url']);
-
-        // We'll try to delete this entry again
-        $this->client->request('DELETE', '/api/entries/'.$entry->getId().'.json');
-
-        $this->assertEquals(404, $this->client->getResponse()->getStatusCode());
-    }
-
-    public function testPostEntry()
-    {
-        $this->client->request('POST', '/api/entries.json', [
-            'url' => 'http://www.lemonde.fr/pixels/article/2015/03/28/plongee-dans-l-univers-d-ingress-le-jeu-de-google-aux-frontieres-du-reel_4601155_4408996.html',
-            'tags' => 'google',
-            'title' => 'New title for my article',
-        ]);
-
-        $this->assertEquals(200, $this->client->getResponse()->getStatusCode());
-
-        $content = json_decode($this->client->getResponse()->getContent(), true);
-
-        $this->assertGreaterThan(0, $content['id']);
-        $this->assertEquals('http://www.lemonde.fr/pixels/article/2015/03/28/plongee-dans-l-univers-d-ingress-le-jeu-de-google-aux-frontieres-du-reel_4601155_4408996.html', $content['url']);
-        $this->assertEquals(false, $content['is_archived']);
-        $this->assertEquals(false, $content['is_starred']);
-        $this->assertEquals('New title for my article', $content['title']);
-        $this->assertEquals(1, $content['user_id']);
-        $this->assertCount(1, $content['tags']);
-    }
-
-    public function testPostSameEntry()
-    {
-        $this->client->request('POST', '/api/entries.json', [
-            'url' => 'http://www.lemonde.fr/pixels/article/2015/03/28/plongee-dans-l-univers-d-ingress-le-jeu-de-google-aux-frontieres-du-reel_4601155_4408996.html',
-            'archive' => '1',
-            'tags' => 'google, apple',
-        ]);
-
-        $this->assertEquals(200, $this->client->getResponse()->getStatusCode());
-
-        $content = json_decode($this->client->getResponse()->getContent(), true);
-
-        $this->assertGreaterThan(0, $content['id']);
-        $this->assertEquals('http://www.lemonde.fr/pixels/article/2015/03/28/plongee-dans-l-univers-d-ingress-le-jeu-de-google-aux-frontieres-du-reel_4601155_4408996.html', $content['url']);
-        $this->assertEquals(true, $content['is_archived']);
-        $this->assertEquals(false, $content['is_starred']);
-        $this->assertCount(2, $content['tags']);
-    }
-
-    public function testPostArchivedAndStarredEntry()
-    {
-        $this->client->request('POST', '/api/entries.json', [
-            'url' => 'http://www.lemonde.fr/idees/article/2016/02/08/preserver-la-liberte-d-expression-sur-les-reseaux-sociaux_4861503_3232.html',
-            'archive' => '1',
-            'starred' => '1',
-        ]);
-
-        $this->assertEquals(200, $this->client->getResponse()->getStatusCode());
-
-        $content = json_decode($this->client->getResponse()->getContent(), true);
-
-        $this->assertGreaterThan(0, $content['id']);
-        $this->assertEquals('http://www.lemonde.fr/idees/article/2016/02/08/preserver-la-liberte-d-expression-sur-les-reseaux-sociaux_4861503_3232.html', $content['url']);
-        $this->assertEquals(true, $content['is_archived']);
-        $this->assertEquals(true, $content['is_starred']);
-        $this->assertEquals(1, $content['user_id']);
-    }
-
-    public function testPostArchivedAndStarredEntryWithoutQuotes()
-    {
-        $this->client->request('POST', '/api/entries.json', [
-            'url' => 'http://www.lemonde.fr/idees/article/2016/02/08/preserver-la-liberte-d-expression-sur-les-reseaux-sociaux_4861503_3232.html',
-            'archive' => 0,
-            'starred' => 1,
-        ]);
-
-        $this->assertEquals(200, $this->client->getResponse()->getStatusCode());
-
-        $content = json_decode($this->client->getResponse()->getContent(), true);
-
-        $this->assertGreaterThan(0, $content['id']);
-        $this->assertEquals('http://www.lemonde.fr/idees/article/2016/02/08/preserver-la-liberte-d-expression-sur-les-reseaux-sociaux_4861503_3232.html', $content['url']);
-        $this->assertEquals(false, $content['is_archived']);
-        $this->assertEquals(true, $content['is_starred']);
-    }
-
-    public function testPatchEntry()
-    {
-        $entry = $this->client->getContainer()
-            ->get('doctrine.orm.entity_manager')
-            ->getRepository('WallabagCoreBundle:Entry')
-            ->findOneByUser(1);
-
-        if (!$entry) {
-            $this->markTestSkipped('No content found in db.');
-        }
-
-        // hydrate the tags relations
-        $nbTags = count($entry->getTags());
-
-        $this->client->request('PATCH', '/api/entries/'.$entry->getId().'.json', [
-            'title' => 'New awesome title',
-            'tags' => 'new tag '.uniqid(),
-            'starred' => '1',
-            'archive' => '0',
-        ]);
-
-        $this->assertEquals(200, $this->client->getResponse()->getStatusCode());
-
-        $content = json_decode($this->client->getResponse()->getContent(), true);
-
-        $this->assertEquals($entry->getId(), $content['id']);
-        $this->assertEquals($entry->getUrl(), $content['url']);
-        $this->assertEquals('New awesome title', $content['title']);
-        $this->assertGreaterThan($nbTags, count($content['tags']));
-        $this->assertEquals(1, $content['user_id']);
-    }
-
-    public function testPatchEntryWithoutQuotes()
-    {
-        $entry = $this->client->getContainer()
-            ->get('doctrine.orm.entity_manager')
-            ->getRepository('WallabagCoreBundle:Entry')
-            ->findOneByUser(1);
-
-        if (!$entry) {
-            $this->markTestSkipped('No content found in db.');
-        }
-
-        // hydrate the tags relations
-        $nbTags = count($entry->getTags());
-
-        $this->client->request('PATCH', '/api/entries/'.$entry->getId().'.json', [
-            'title' => 'New awesome title',
-            'tags' => 'new tag '.uniqid(),
-            'starred' => 1,
-            'archive' => 0,
-        ]);
-
-        $this->assertEquals(200, $this->client->getResponse()->getStatusCode());
-
-        $content = json_decode($this->client->getResponse()->getContent(), true);
-
-        $this->assertEquals($entry->getId(), $content['id']);
-        $this->assertEquals($entry->getUrl(), $content['url']);
-        $this->assertEquals('New awesome title', $content['title']);
-        $this->assertGreaterThan($nbTags, count($content['tags']));
-    }
-
-    public function testGetTagsEntry()
-    {
-        $entry = $this->client->getContainer()
-            ->get('doctrine.orm.entity_manager')
-            ->getRepository('WallabagCoreBundle:Entry')
-            ->findOneWithTags($this->user->getId());
-
-        $entry = $entry[0];
-
-        if (!$entry) {
-            $this->markTestSkipped('No content found in db.');
-        }
-
-        $tags = [];
-        foreach ($entry->getTags() as $tag) {
-            $tags[] = ['id' => $tag->getId(), 'label' => $tag->getLabel(), 'slug' => $tag->getSlug()];
-        }
-
-        $this->client->request('GET', '/api/entries/'.$entry->getId().'/tags');
-
-        $this->assertEquals(json_encode($tags, JSON_HEX_QUOT), $this->client->getResponse()->getContent());
-    }
-
-    public function testPostTagsOnEntry()
-    {
-        $entry = $this->client->getContainer()
-            ->get('doctrine.orm.entity_manager')
-            ->getRepository('WallabagCoreBundle:Entry')
-            ->findOneByUser(1);
-
-        if (!$entry) {
-            $this->markTestSkipped('No content found in db.');
-        }
-
-        $nbTags = count($entry->getTags());
-
-        $newTags = 'tag1,tag2,tag3';
-
-        $this->client->request('POST', '/api/entries/'.$entry->getId().'/tags', ['tags' => $newTags]);
-
-        $this->assertEquals(200, $this->client->getResponse()->getStatusCode());
-
-        $content = json_decode($this->client->getResponse()->getContent(), true);
-
-        $this->assertArrayHasKey('tags', $content);
-        $this->assertEquals($nbTags + 3, count($content['tags']));
-
-        $entryDB = $this->client->getContainer()
-            ->get('doctrine.orm.entity_manager')
-            ->getRepository('WallabagCoreBundle:Entry')
-            ->find($entry->getId());
-
-        $tagsInDB = [];
-        foreach ($entryDB->getTags()->toArray() as $tag) {
-            $tagsInDB[$tag->getId()] = $tag->getLabel();
-        }
-
-        foreach (explode(',', $newTags) as $tag) {
-            $this->assertContains($tag, $tagsInDB);
-        }
-    }
-
-    public function testDeleteOneTagEntry()
-    {
-        $entry = $this->client->getContainer()
-            ->get('doctrine.orm.entity_manager')
-            ->getRepository('WallabagCoreBundle:Entry')
-            ->findOneWithTags($this->user->getId());
-        $entry = $entry[0];
-
-        if (!$entry) {
-            $this->markTestSkipped('No content found in db.');
-        }
-
-        // hydrate the tags relations
-        $nbTags = count($entry->getTags());
-        $tag = $entry->getTags()[0];
-
-        $this->client->request('DELETE', '/api/entries/'.$entry->getId().'/tags/'.$tag->getId().'.json');
-
-        $this->assertEquals(200, $this->client->getResponse()->getStatusCode());
-
-        $content = json_decode($this->client->getResponse()->getContent(), true);
-
-        $this->assertArrayHasKey('tags', $content);
-        $this->assertEquals($nbTags - 1, count($content['tags']));
-    }
-
-    public function testGetUserTags()
-    {
-        $this->client->request('GET', '/api/tags.json');
-
-        $this->assertEquals(200, $this->client->getResponse()->getStatusCode());
-
-        $content = json_decode($this->client->getResponse()->getContent(), true);
-
-        $this->assertGreaterThan(0, $content);
-        $this->assertArrayHasKey('id', $content[0]);
-        $this->assertArrayHasKey('label', $content[0]);
-
-        return end($content);
-    }
-
-    /**
-     * @depends testGetUserTags
-     */
-    public function testDeleteUserTag($tag)
-    {
-        $tagName = $tag['label'];
-
-        $this->client->request('DELETE', '/api/tags/'.$tag['id'].'.json');
-
-        $this->assertEquals(200, $this->client->getResponse()->getStatusCode());
-
-        $content = json_decode($this->client->getResponse()->getContent(), true);
-
-        $this->assertArrayHasKey('label', $content);
-        $this->assertEquals($tag['label'], $content['label']);
-        $this->assertEquals($tag['slug'], $content['slug']);
-
-        $entries = $this->client->getContainer()
-            ->get('doctrine.orm.entity_manager')
-            ->getRepository('WallabagCoreBundle:Entry')
-            ->findAllByTagId($this->user->getId(), $tag['id']);
-
-        $this->assertCount(0, $entries);
-
-        $tag = $this->client->getContainer()
-            ->get('doctrine.orm.entity_manager')
-            ->getRepository('WallabagCoreBundle:Tag')
-            ->findOneByLabel($tagName);
-
-        $this->assertNull($tag, $tagName.' was removed because it begun an orphan tag');
-    }
-
-    public function testDeleteTagByLabel()
-    {
-        $em = $this->client->getContainer()->get('doctrine.orm.entity_manager');
-        $entry = $this->client->getContainer()
-            ->get('doctrine.orm.entity_manager')
-            ->getRepository('WallabagCoreBundle:Entry')
-            ->findOneWithTags($this->user->getId());
-
-        $entry = $entry[0];
-
-        $tag = new Tag();
-        $tag->setLabel('Awesome tag for test');
-        $em->persist($tag);
-
-        $entry->addTag($tag);
-
-        $em->persist($entry);
-        $em->flush();
-
-        $this->client->request('DELETE', '/api/tag/label.json', ['tag' => $tag->getLabel()]);
-
-        $this->assertEquals(200, $this->client->getResponse()->getStatusCode());
-
-        $content = json_decode($this->client->getResponse()->getContent(), true);
-
-        $this->assertArrayHasKey('label', $content);
-        $this->assertEquals($tag->getLabel(), $content['label']);
-        $this->assertEquals($tag->getSlug(), $content['slug']);
-
-        $entries = $this->client->getContainer()
-            ->get('doctrine.orm.entity_manager')
-            ->getRepository('WallabagCoreBundle:Entry')
-            ->findAllByTagId($this->user->getId(), $tag->getId());
-
-        $this->assertCount(0, $entries);
-    }
-
-    public function testDeleteTagByLabelNotFound()
-    {
-        $this->client->request('DELETE', '/api/tag/label.json', ['tag' => 'does not exist']);
-
-        $this->assertEquals(404, $this->client->getResponse()->getStatusCode());
-    }
-
-    public function testDeleteTagsByLabel()
-    {
-        $em = $this->client->getContainer()->get('doctrine.orm.entity_manager');
-        $entry = $this->client->getContainer()
-            ->get('doctrine.orm.entity_manager')
-            ->getRepository('WallabagCoreBundle:Entry')
-            ->findOneWithTags($this->user->getId());
-
-        $entry = $entry[0];
-
-        $tag = new Tag();
-        $tag->setLabel('Awesome tag for tagsLabel');
-        $em->persist($tag);
-
-        $tag2 = new Tag();
-        $tag2->setLabel('Awesome tag for tagsLabel 2');
-        $em->persist($tag2);
-
-        $entry->addTag($tag);
-        $entry->addTag($tag2);
-
-        $em->persist($entry);
-        $em->flush();
-
-        $this->client->request('DELETE', '/api/tags/label.json', ['tags' => $tag->getLabel().','.$tag2->getLabel()]);
-
-        $this->assertEquals(200, $this->client->getResponse()->getStatusCode());
-
-        $content = json_decode($this->client->getResponse()->getContent(), true);
-
-        $this->assertCount(2, $content);
-
-        $this->assertArrayHasKey('label', $content[0]);
-        $this->assertEquals($tag->getLabel(), $content[0]['label']);
-        $this->assertEquals($tag->getSlug(), $content[0]['slug']);
-
-        $this->assertArrayHasKey('label', $content[1]);
-        $this->assertEquals($tag2->getLabel(), $content[1]['label']);
-        $this->assertEquals($tag2->getSlug(), $content[1]['slug']);
-
-        $entries = $this->client->getContainer()
-            ->get('doctrine.orm.entity_manager')
-            ->getRepository('WallabagCoreBundle:Entry')
-            ->findAllByTagId($this->user->getId(), $tag->getId());
-
-        $this->assertCount(0, $entries);
-
-        $entries = $this->client->getContainer()
-            ->get('doctrine.orm.entity_manager')
-            ->getRepository('WallabagCoreBundle:Entry')
-            ->findAllByTagId($this->user->getId(), $tag2->getId());
-
-        $this->assertCount(0, $entries);
-    }
-
-    public function testDeleteTagsByLabelNotFound()
-    {
-        $this->client->request('DELETE', '/api/tags/label.json', ['tags' => 'does not exist']);
-
-        $this->assertEquals(404, $this->client->getResponse()->getStatusCode());
-    }
-
-=======
->>>>>>> 84795d01
     public function testGetVersion()
     {
         $this->client->request('GET', '/api/version');
