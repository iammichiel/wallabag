--- conflicted
+++ resolved
@@ -1,12 +1,7 @@
 <div id="search-form" class="messages info popup-form">
 <form method="get" action="index.php">
-<<<<<<< HEAD
-        <h2>{%trans "Search" %}</h2>
-	<a href="javascript: void(null);" id="search-form-close" class="close-button--popup close-button">&times;</a>
-=======
-				<h2>{%trans "Search" %}</h2>
+	<h2>{%trans "Search" %}</h2>
         <a href="javascript: void(null);" id="search-form-close" class="popup-close">&times;</a>
->>>>>>> 15eb5ca4
         <input type="hidden" name="view" value="search"></input>
         <input required placeholder="{% trans "Enter your search here" %}" type="text" name="search" id="searchfield"><br>
         <input id="submit-search" type="submit" value="{% trans "Search" %}"></input>
