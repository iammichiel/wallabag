/* ==========================================================================
   Sommaire

   1 = Style Guide
   2 = Layout
   3 = Pictos
   4 = Messages
   5 = Article
   6 = Media queries
   
   ========================================================================== */

html {
  min-height: 100%;
}

body {
  background: #EEE;
}

.login {
  background: #333;
}

.login #main {
  padding: 0;
  margin: 0;
}

.login form {
  background: #FFF;
  padding: 1.5em;
  box-shadow: 0 1px 8px rgba(0,0,0,0.9);
  width: 20em;
  position: absolute;
  top: 8em;
  left: 50%;
  margin-left: -10em;
}

.login .logo {
  position: absolute;
  top: 2em;
  left: 50%;
  margin-left: -55px; 
}

/* ==========================================================================
   1 = Style Guide
   ========================================================================== */

::selection { 
  color: #FFF;  
  background: #000;
} 

.desktopHide {
  display: none;
}

.logo {
  position: fixed;
  z-index: 20;
  top: 0.4em;
  left: 0.6em; 
}

h2, h3, h4 {
  font-family: 'PT Sans', sans-serif;
  text-transform: uppercase;
}

p, li {
  color: #666;
}

a {
  color: #000;
  font-weight: bold;
}

a:hover, a:focus {
  text-decoration: none;
}

form fieldset {
  border:0;
  padding: 0;
  margin: 0;
}

form input[type="text"], select, form input[type="password"], form input[type="url"], form input[type="email"] {
  border: 1px solid #999;
  padding: 0.5em 1em;
  min-width: 12em;
  color: #666;
}

@media screen and (-webkit-min-device-pixel-ratio:0){
  select{
    -webkit-appearance: none;
    border-radius: 0;
    background: #FFF url(../img/bg-select.png) no-repeat right center;
  }
}

.inline .row {
  display: inline-block;
  margin-right: 0.5em;
}

.inline label {
  min-width: 6em;
}

fieldset label {
  display: inline-block;
  min-width: 12.5em;
  color: #666;
}

label {
  margin-right: 0.5em;
}

form .row {
  margin-bottom: 0.5em;
}

form button, input[type="submit"] {
  cursor:pointer;
  background: #000;
  color: #FFF;
  border:0;
  padding: 0.5em 1em;
  display: inline-block;
  border:1px solid #000;
}

  form button:hover, form button:focus, input[type="submit"]:hover, input[type="submit"]:focus {
    background: #FFF;
    color: #000;
    -webkit-transition: all 0.5s ease;
     -moz-transition: all 0.5s ease;
      -ms-transition: all 0.5s ease;
       -o-transition: all 0.5s ease;
          transition: all 0.5s ease;
  }

#bookmarklet {
  cursor: move;
}  

h2:after {
  content: "";
  height: 4px;
  width: 70px;
  background: #000;
  display: block;
}

.links {
  padding: 0;
  margin: 0;
}
  .links li {
    list-style: none;
    margin: 0;
    padding: 0;
  }


#links {
  position: fixed;
  top: 0;
  width: 10em;
  left: 0;
  text-align: right;
  background: #333;
  padding-top: 9.5em;
  height: 100%;
  box-shadow:inset -4px 0 20px rgba(0,0,0,0.6);
  z-index: 15;
}

#main {
  margin-left: 13em;
  position: relative;
  z-index: 10;
  padding-right: 5%;
  padding-bottom: 1em;
}

  #links > li > a {
    display: block;
    padding: 0.5em 2em 0.5em 1em;
    color: #FFF;
    position: relative;
    text-transform: uppercase;
    text-decoration: none;
    font-weight: normal;
    font-family: 'PT Sans', sans-serif;
    -webkit-transition: all 0.5s ease;
     -moz-transition: all 0.5s ease;
      -ms-transition: all 0.5s ease;
       -o-transition: all 0.5s ease;
          transition: all 0.5s ease;
  }

  #links > li > a:hover, #links > li > a:focus {
    background: #999;
    color: #000;
  }

  #links .current:after {
    content: "";
    width: 0;
    height: 0;
    position: absolute;
    border-style: solid;
    border-width: 10px;
    border-color:  transparent #EEE transparent transparent;
    right: 0;
    top: 50%;
    margin-top: -10px;
  }

  #links li:last-child {
    position: fixed;
    bottom: 1em;
    width: 10em;
  }

  #links li:last-child a:before {
    font-size: 1.2em;
    position: relative;
    top: 2px;
  }


#sort {
    padding: 0;
    list-style-type: none;
    opacity: 0.5;
    display: inline-block;
}

#sort li {
    display: inline;
    font-size: 0.9em;
}

#sort li + li {
    margin-left: 10px;
}

#sort a {
    padding: 2px 2px 0;
    vertical-align: middle;
}

#sort img {
    vertical-align: baseline;
}
#sort img:hover {
    cursor: pointer;
}

#display-mode {
  float: right;
  vertical-align: middle;
  margin-top: 10px;
  margin-bottom: 10px;
  opacity: 0.5;
}
#listmode {
  width: 16px;
  display: inline-block;
  text-decoration: none;
}
#listmode a:hover {
  opacity: 1;
}
.tablemode {
  background-image: url("../img/baggy/table.png");
  background-repeat: no-repeat;
  background-position: bottom;
}
.listmode {
  background-image: url("../img/baggy/list.png");
  background-repeat: no-repeat;
  background-position: bottom;
}


/* ==========================================================================
   2 = Layout
   ========================================================================== */
   
#content {
  margin-top: 5em;
  min-height: 30em;
}

footer {
  text-align: right;
  position: relative;
  bottom: 0;
  right: 5em;
  color: #999;
  font-size: 0.8em;
  font-style: italic;
  z-index: 20;
}

footer a {
  color: #999;
  font-weight: normal;
}

.list-entries {
  letter-spacing:-5px;
}

.listmode .entrie {
  width: 100%!important;
  margin-left: 0!important;
}

.list-entries + .results {
  margin-bottom: 2em;
}

.estimatedTime a {
  color: #999;
  font-style: italic;
  font-weight: normal;
  font-size: 0.9em;
}

.estimatedTime small {
  position: relative;
  top: -1px;
}

.entrie {
  background: #FFF;
  letter-spacing:normal;
  box-shadow: 0 3px 7px rgba(0,0,0,0.3);
  display: inline-block;
  width: 32%;
  margin-bottom: 1.5em;
  vertical-align: top;
  margin-left: 1.5%;
  position: relative;
  overflow: hidden;
  padding: 1.5em 1.5em 3em 1.5em;

	/* Removing CSS transitions because they make the switch from list view to
	 * table view jerky
	 */
  /* -webkit-transition: all 0.5s ease; */
  /*    -moz-transition: all 0.5s ease; */
  /*     -ms-transition: all 0.5s ease; */
  /*      -o-transition: all 0.5s ease; */
  /*         transition: all 0.5s ease; */
}

.entrie:before {
  content: "";
  width: 0;
  height: 0;
  border-style:solid;
  border-color: transparent transparent #000 transparent;
  border-width: 10px;
  position: absolute;
  bottom: 0.3em;
  z-index: 10;
  right: 1.5em;
  -webkit-transition: all 0.5s ease;
     -moz-transition: all 0.5s ease;
      -ms-transition: all 0.5s ease;
       -o-transition: all 0.5s ease;
          transition: all 0.5s ease;
}

.entrie:after {
  content: "";
  position: absolute;
  height: 7px;
  width: 100%;
  bottom: 0;
  left: 0;
  background: #000;
  -webkit-transition: all 0.5s ease;
     -moz-transition: all 0.5s ease;
      -ms-transition: all 0.5s ease;
       -o-transition: all 0.5s ease;
          transition: all 0.5s ease;
}

.entrie:hover {
  box-shadow: 0 3px 10px rgba(0,0,0,1);
}

.entrie:hover:after {
  height: 40px;
}

.entrie:hover:before {
  bottom: 2.4em;
}

.entrie:hover h2 a {
  color: #666;
}

.entrie h2 {
  text-transform: none;
  margin-bottom: 0;
}

  .entrie h2:after {
    content: none;
  }


.entrie h2 a {
  display: block;
  text-decoration: none;
  color: #000;
  word-wrap: break-word;
  -webkit-transition: all 0.5s ease;
     -moz-transition: all 0.5s ease;
      -ms-transition: all 0.5s ease;
       -o-transition: all 0.5s ease;
          transition: all 0.5s ease;
}
/*
.entrie h2 a:after {
  content: "";
  position: absolute;
  top: 0;
  width: 100%;
  height: 100%;
  left: 0;
}
*/

.entrie p {
  color: #666;
  font-size: 0.9em;
  line-height: 1.7;
}

  .entrie h2 a:first-letter {
    text-transform: uppercase;
  }

.entrie:hover .tools {
  bottom: 0;
}

.entrie .tools {
  position: absolute;
  bottom: -50px;
  left: 0;
  width: 100%;
  z-index: 10;
  padding-right: 0.5em;
  text-align: right;
  -webkit-transition: all 0.5s ease;
     -moz-transition: all 0.5s ease;
      -ms-transition: all 0.5s ease;
       -o-transition: all 0.5s ease;
          transition: all 0.5s ease;
}

  .entrie .tools a {
    color: #666;
    text-decoration: none;
    display: block;
    padding: 0.4em;
  }

  .entrie .tools a:hover {
    color: #FFF;
  }

  .entrie .tools li {
    display: inline-block;
  }

.entrie:nth-child(3n+1) {
  margin-left: 0;
}

.results {
  letter-spacing: -5px;
  padding: 0 0 0.5em;
}

.results > * {
  display: inline-block;
  vertical-align: top;
  letter-spacing: normal;
  width: 50%;
}

.pagination {
  text-align: right;
  margin-bottom:50px;
}

.nb-results {
  text-align: left;
  font-style: italic;
  color: #999;
}

.pagination > * {
  display: inline-block;
  margin-left: 0.5em;
}

.pagination a {
  color: #999;
  text-decoration: none;
}

  .pagination a:hover, .pagination a:focus {
    text-decoration: underline;
  }

.pagination .disabled {
  display: none;
}

/* ==========================================================================
  2.1 = "save a link" related styles
  ========================================================================== */

.popup-form {
  background: rgba(0,0,0,0.5);
  position: absolute;
  top: 0;
  left: 10em;
  z-index: 20;
  height: 100%;
  width: 100%;
  margin: 0;
  margin-top: -30% !important; /* TODO: get rid of !important here; overridden by .messages selector */
  padding: 2em;
  display: none;
  border-left: 1px #EEE solid;
}

	.popup-form form {
		background: #FFF;
		position: absolute;
		top: 0;
		left: 0;
		z-index: 20;
		border: 10px solid #000;
		width: 400px;
		height: 200px;
		padding: 2em;
	}

#bagit-form-form .addurl {
	margin-left: 0;
}

.closeMessage,
.close-button {
  background: #000;
  color: #FFF;
	font-size: 1.2em;
	line-height: 1.6;
	width: 1.6em;
	height: 1.6em;
	text-align: center;
  text-decoration: none;
}
	.closeMessage:hover,
	.closeMessage:focus,
	.close-button:hover,
	.close-button:focus {
		background: #999;
		color: #000;
	}

.close-button--popup {
	display: inline-block;
	position: absolute;
	top: 0;
	right: 0;
	font-size: 1.4em;
}

.active-current {
  background-color: #999;
}

.active-current:after {
  content: "";
  width: 0;
  height: 0;
  position: absolute;
  border-style: solid;
  border-width: 10px;
  border-color:  transparent #EEE transparent transparent;
  right: 0;
  top: 50%;
  margin-top: -10px;
}

.opacity03 {
  opacity: 0.3;
}

.add-to-wallabag-link-after {
  background-color: #000;
  color: #fff;
  padding: 0 3px 2px 3px;
}

a.add-to-wallabag-link-after {
    visibility: hidden;
    position: absolute;
    opacity: 0;
    transition-duration: 2s;
    transition-timing-function: ease-out;
}

#article article a:hover + a.add-to-wallabag-link-after, a.add-to-wallabag-link-after:hover {
    opacity: 1;
    visibility: visible;
    transition-duration: .3s;
    transition-timing-function: ease-in;
}

a.add-to-wallabag-link-after:after {
     content: "w";
}

#add-link-result {
  font-weight: bold;
  font-size: 0.9em;
}

/* ==========================================================================
   3 = Pictos
   ========================================================================== */
   
@font-face {
  font-family: 'icomoon';
  src:url('../fonts/icomoon.eot?-s0mcsx');
  src:url('../fonts/icomoon.eot?#iefix-s0mcsx') format('embedded-opentype'),
    url('../fonts/icomoon.woff?-s0mcsx') format('woff'),
    url('../fonts/icomoon.ttf?-s0mcsx') format('truetype'),
    url('../fonts/icomoon.svg?-s0mcsx#icomoon') format('svg');
  font-weight: normal;
  font-style: normal;
}

.icon span {
  position: absolute;
  top: -9999px;
}

[class^="icon-"]:before, [class*=" icon-"]:before {
  font-family: 'icomoon';
  speak: none;
  font-style: normal;
  font-weight: normal;
  font-variant: normal;
  text-transform: none;
  line-height: 1;

  /* Better Font Rendering =========== */
  -webkit-font-smoothing: antialiased;
  -moz-osx-font-smoothing: grayscale;
}

.icon-flattr:before {
  content: "\e800";
}
.icon-mail:before {
  content: "\e80a";
}
.icon-up-open:before {
  content: "\e80b";
}
.icon-star:before {
  content: "\e805";
}
.icon-check:before {
  content: "\e804";
}
.icon-link:before {
  content: "\e801";
}
.icon-reply:before {
  content: "\e806";
}
.icon-menu:before {
  content: "\e802";
}
.icon-clock:before {
  content: "\e803";
}
.icon-twitter:before {
  content: "\e807";
}
.icon-down-open:before {
  content: "\e809";
}
.icon-trash:before {
  content: "\e80c";
}
.icon-delete:before {
  content: "\e600";
}
.icon-power:before {
  content: "\e601";
}
.icon-arrow-up-thick:before {
  content: "\e602";
}
.icon-rss:before {
  content: "\e808";
}
.icon-print:before {
  content: "\e80d";
}

/* ==========================================================================
   Icon selected
   ========================================================================== */

.icon-star.fav:before {
  color: #FFF;
}

.icon-check.archive:before {
  color: #FFF;
}

/* ==========================================================================
   4 = Messages
   ========================================================================== */

.messages {
  text-align: left;
  margin-top: 1em;
}

.messages > * { display: inline-block;}

.warning {
  /* font-size: 3em;
  color: #999;
  font-style: italic;
  position: absolute;
  top: 50%;
  left: 0;
  width: 100%;
  text-align: center;
  padding-right: 5%;
  margin-top: -2em;*/
  font-weight: bold;
  display: block;
  width: 100%;
}

/* ==========================================================================
   5 = Article
   ========================================================================== */

#article {
  width: 70%;
  margin-bottom: 3em;
  text-align: justify;
}

#article .tags {
  margin-bottom: 1em;
}

#article i {
  font-style: normal;
}

blockquote {
  border:1px solid #999;
  background: #FFF;
  padding: 1em;
  margin: 0;
}

#article h2, #article h3, #article h4 {
  text-transform: none;
}

#article h2:after {
  content: none;
}

.topPosF {
  position: fixed;
  right: 20%;
  bottom: 2em;
  font-size: 1.5em;
}

#article_toolbar {
  margin-bottom: 1em;
}

#article_toolbar li {
  display: inline-block;
}

#article_toolbar a {
  background: #000;
  padding: 0.3em 0.5em 0.2em;
  color: #FFF;
  text-decoration: none;
}
  
  #article_toolbar a:hover, #article_toolbar a:focus {
    background: #999;
  }

.shaarli:before {
  content: "*";
}

.return {
  text-decoration: none;
  margin-top: 1em;
  display: block;
}

.return:before {
  margin-right: 0.5em;
}

.notags {
  font-style: italic;
  color: #999;
}

.icon-rss {
  background: #000;
  color: #FFF;
  padding: 0.2em 0.5em;
}

.icon-rss:before {
  position: relative;
  top: 2px;
}

.list-tags li {
  margin-bottom: 0.5em;
}

.list-tags .icon-rss:hover, .list-tags .icon-rss:focus {
  background: #FFF;
  color: #000;
  text-decoration: none;
}

.list-tags a {
  text-decoration: none;
}

.list-tags a:hover, .list-tags a:focus {
  text-decoration: underline;
}

pre code {
		font-family: "Courier New", Courier, monospace;
		border: 1px solid #ccc;
		font-size: 0.96em;
}


/* ==========================================================================
   6 = Media Queries
   ========================================================================== */

@media screen and (max-width: 1050px) {
  .entrie {
    width: 49%;
  }
  .entrie:nth-child(3n+1) {
    margin-left: 1.5%;
  }
  .entrie:nth-child(2n+1) {
    margin-left: 0;
  }
}

@media screen and (max-width: 900px) {
  #article {
    width: 80%;
  }
  .topPosF {
    right: 2.5em;
  }
}

@media screen and (max-width: 700px) {
  .entrie {
    width: 100%;
    margin-left: 0;
  }
  #display-mode {
    display: none;
  }
}

@media screen and (max-width: 500px) {
  .entrie {
    width: 100%;
    margin-left: 0;
  }
  body > header {
    background: #333;
    position: fixed;
    top: 0;
    width: 100%;
    height: 3em;
    z-index: 11;
  }
  #links li:last-child {
    position: static;
    width: auto;
  }
  #links li:last-child a:before {
    content: none;
  }
  .logo {
    width: 1.25em;
    height: 1.25em;
    left: 0;
    top: 0;
  }
  .login > header {
    position: static;
  }
  .login form {
    width: 100%;
    position: static;
    margin-left: 0;
  }
  .login .logo {
    width: auto;
    height: auto;
    top: 0.5em;
    width: 75px;
    height: 75px;
    margin-left: -37.5px;
  }
  .desktopHide {
    display: block;
    position: fixed;
    z-index: 20;
    top: 0;
    right: 0;
    border:0;
    width: 2.5em;
    height: 2.5em;
    cursor: pointer;
    background: #999;
    font-size: 1.2em;
  }
    .desktopHide:hover, .desktopHide:focus {
      background: #FFF;
    }
  #links {
    display: none;
    width: 100%;
    height: auto;
    padding-top: 3em;
  }
  footer  {
    position: static;
    margin-right: 3em;
  }
  #main {
    margin-left: 1.5em;
    padding-right: 1.5em;
    position: static;
    margin-top: 3em;
  }
  #article_toolbar .topPosF {
    display: none;
  }

  #article {
    width: 100%;
  }

  #article h1 {
    font-size: 1.5em;
  }
  #article_toolbar a {
    padding: 0.3em 0.4em 0.2em;
  }
  
  #display-mode {
    display: none;
  }

<<<<<<< HEAD
  .popup-form, #bagit-form, #search-form {
=======
  .popup-form {
>>>>>>> 4bc70ed4
    left: 0;
    width: 100%;
    border-left: none;
  }

  .popup-form form,
  #bagit-form form,
  #search-form form {
    width: 100%;
  }
}
<|MERGE_RESOLUTION|>--- conflicted
+++ resolved
@@ -1016,11 +1016,7 @@
     display: none;
   }
 
-<<<<<<< HEAD
-  .popup-form, #bagit-form, #search-form {
-=======
   .popup-form {
->>>>>>> 4bc70ed4
     left: 0;
     width: 100%;
     border-left: none;
