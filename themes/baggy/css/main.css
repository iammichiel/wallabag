--- conflicted
+++ resolved
@@ -736,13 +736,8 @@
 .icon-print:before {
   content: "\e80d";
 }
-<<<<<<< HEAD
-.icon-reload:before {
-/* TODO */
-=======
 .icon-random:before {
  content: "\e915";
->>>>>>> 3831c152
 }
 
 
