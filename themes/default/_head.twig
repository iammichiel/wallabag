        <link rel="shortcut icon" type="image/x-icon" href="{{ poche_url }}/themes/{{ constant('DEFAULT_THEME') }}/img/favicon.ico" />
        <link rel="apple-touch-icon-precomposed" sizes="144x144" href="{{ poche_url }}/themes/{{ constant('DEFAULT_THEME') }}/img/apple-touch-icon-144x144-precomposed.png">
        <link rel="apple-touch-icon-precomposed" sizes="72x72" href="{{ poche_url }}/themes/{{ constant('DEFAULT_THEME') }}/img/apple-touch-icon-72x72-precomposed.png">
        <link rel="apple-touch-icon-precomposed" href="{{ poche_url }}/themes/{{ constant('DEFAULT_THEME') }}/img/apple-touch-icon-precomposed.png">
        <link rel="stylesheet" href="{{ poche_url }}/themes/{{ constant('DEFAULT_THEME') }}/css/knacss.css" media="all">
        <link rel="stylesheet" href="{{ poche_url }}/themes/{{ constant('DEFAULT_THEME') }}/css/style.css" media="all">
        <link rel="stylesheet" href="{{ poche_url }}/themes/{{ theme }}/css/style-{{ theme }}.css" media="all" title="{{ theme }} theme">
        <link rel="stylesheet" href="{{ poche_url }}/themes/{{ constant('DEFAULT_THEME') }}/css/messages.css" media="all">
        <link rel="stylesheet" href="{{ poche_url }}/themes/{{ constant('DEFAULT_THEME') }}/css/print.css" media="print">
        <link href='//fonts.googleapis.com/css?family=Roboto' rel='stylesheet' type='text/css'>
<<<<<<< HEAD
        <script src="href="{{ poche_url }}/themes/{{ constant('DEFAULT_THEME') }}/js/jquery-2.0.3.min.js"></script>
=======
        <script src="{{ poche_url }}/themes/{{ constant('DEFAULT_THEME') }}/js/jquery-2.0.3.min.js"></script>
>>>>>>> 894c36ea
<|MERGE_RESOLUTION|>--- conflicted
+++ resolved
@@ -8,8 +8,4 @@
         <link rel="stylesheet" href="{{ poche_url }}/themes/{{ constant('DEFAULT_THEME') }}/css/messages.css" media="all">
         <link rel="stylesheet" href="{{ poche_url }}/themes/{{ constant('DEFAULT_THEME') }}/css/print.css" media="print">
         <link href='//fonts.googleapis.com/css?family=Roboto' rel='stylesheet' type='text/css'>
-<<<<<<< HEAD
-        <script src="href="{{ poche_url }}/themes/{{ constant('DEFAULT_THEME') }}/js/jquery-2.0.3.min.js"></script>
-=======
-        <script src="{{ poche_url }}/themes/{{ constant('DEFAULT_THEME') }}/js/jquery-2.0.3.min.js"></script>
->>>>>>> 894c36ea
+        <script src="{{ poche_url }}/themes/{{ constant('DEFAULT_THEME') }}/js/jquery-2.0.3.min.js"></script>