{
    "name": "wallabag/wallabag",
    "type": "project",
    "description": "open source self hostable read-it-later web application",
    "keywords": ["read-it-later","read it later"],
    "homepage": "https://github.com/wallabag/wallabag",
    "license": "MIT",
    "authors": [
        {
            "name": "Nicolas Lœuillet",
            "email": "nicolas@loeuillet.org",
            "homepage": "http://www.cdetc.fr",
            "role": "Developer"
        },
        {
            "name": "Thomas Citharel",
            "homepage": "http://tcit.fr",
            "role": "Developer"
        },
        {
            "name": "Jérémy Benoist",
            "homepage": "http://www.j0k3r.net",
            "role": "Developer"
        }
    ],
    "support": {
        "email": "hello@wallabag.org",
        "issues": "https://github.com/wallabag/wallabag/issues"
    },
    "require": {
        "php": ">=5.5.9",
        "ext-pcre": "*",
        "ext-dom": "*",
        "ext-curl": "*",
        "ext-gd": "*",
        "ext-session": "*",
        "ext-ctype": "*",
        "ext-hash": "*",
        "ext-simplexml": "*",
        "ext-json": "*",
        "ext-mbstring": "*",
        "ext-xml": "*",
        "ext-iconv": "*",
        "ext-tokenizer": "*",
        "ext-pdo": "*",
        "symfony/symfony": "3.1.*",
        "doctrine/orm": "^2.5",
        "doctrine/doctrine-bundle": "^1.6",
        "doctrine/doctrine-cache-bundle": "^1.2",
        "twig/extensions": "~1.0",
        "symfony/swiftmailer-bundle": "^2.3",
        "symfony/monolog-bundle": "^2.8",
        "sensio/distribution-bundle": "^5.0",
        "sensio/framework-extra-bundle": "^3.0.2",
        "incenteev/composer-parameter-handler": "^2.0",
        "nelmio/cors-bundle": "~1.4.0",
        "friendsofsymfony/rest-bundle": "~1.4",
        "jms/serializer-bundle": "~1.0",
        "nelmio/api-doc-bundle": "~2.7",
        "mgargano/simplehtmldom": "~1.5",
        "tecnickcom/tcpdf": "~6.2",
        "simplepie/simplepie": "~1.3.1",
        "willdurand/hateoas-bundle": "~1.0",
        "htmlawed/htmlawed": "~1.1.19",
        "liip/theme-bundle": "~1.1",
        "pagerfanta/pagerfanta": "~1.0.3",
        "lexik/form-filter-bundle": "~5.0",
        "j0k3r/graby": "~1.0",
        "friendsofsymfony/user-bundle": "~2.0@dev",
        "friendsofsymfony/oauth-server-bundle": "^1.5",
        "stof/doctrine-extensions-bundle": "^1.2@dev",
        "scheb/two-factor-bundle": "~2.0",
        "grandt/phpepub": "~4.0",
        "wallabag/php-mobi": "~1.0.0",
        "kphoen/rulerz-bundle": "~0.10",
        "guzzlehttp/guzzle": "^5.2.0",
        "doctrine/doctrine-migrations-bundle": "^1.0",
        "paragonie/random_compat": "~1.0",
        "craue/config-bundle": "~1.4",
        "mnapoli/piwik-twig-extension": "^1.0",
        "lexik/maintenance-bundle": "~2.1",
        "ocramius/proxy-manager": "1.*",
        "white-october/pagerfanta-bundle": "^1.0",
        "mouf/nodejs-installer": "~1.0"
    },
    "require-dev": {
        "doctrine/doctrine-fixtures-bundle": "~2.2",
        "doctrine/data-fixtures": "~1.1.1",
        "sensio/generator-bundle": "^3.0",
        "phpunit/phpunit": "~4.4",
<<<<<<< HEAD
        "symfony/phpunit-bridge": "^2.7",
=======
        "symfony/phpunit-bridge": "^3.0",
>>>>>>> fb5c17a9
        "friendsofphp/php-cs-fixer": "~1.9"
    },
    "scripts": {
        "post-cmd": [
            "Incenteev\\ParameterHandler\\ScriptHandler::buildParameters",
            "Sensio\\Bundle\\DistributionBundle\\Composer\\ScriptHandler::buildBootstrap",
            "Sensio\\Bundle\\DistributionBundle\\Composer\\ScriptHandler::clearCache",
            "Sensio\\Bundle\\DistributionBundle\\Composer\\ScriptHandler::installRequirementsFile",
            "Sensio\\Bundle\\DistributionBundle\\Composer\\ScriptHandler::prepareDeploymentTarget"
        ],
        "post-install-cmd": [
            "@post-cmd"
        ],
        "post-update-cmd": [
            "@post-cmd"
        ]
    },
    "extra": {
        "symfony-app-dir": "app",
        "symfony-bin-dir": "bin",
        "symfony-var-dir": "var",
        "symfony-web-dir": "web",
        "symfony-tests-dir": "tests",
        "incenteev-parameters": {
            "file": "app/config/parameters.yml"
        }
    },
    "autoload": {
        "psr-4": { "Wallabag\\": "src/Wallabag/" },
        "classmap": [ "app/AppKernel.php", "app/AppCache.php" ]
    },
    "autoload-dev": {
        "psr-4": { "Tests\\": "tests/" }
    },
    "config": {
        "bin-dir": "bin"
    },
    "minimum-stability": "dev",
    "prefer-stable": true
}<|MERGE_RESOLUTION|>--- conflicted
+++ resolved
@@ -88,11 +88,7 @@
         "doctrine/data-fixtures": "~1.1.1",
         "sensio/generator-bundle": "^3.0",
         "phpunit/phpunit": "~4.4",
-<<<<<<< HEAD
-        "symfony/phpunit-bridge": "^2.7",
-=======
         "symfony/phpunit-bridge": "^3.0",
->>>>>>> fb5c17a9
         "friendsofphp/php-cs-fixer": "~1.9"
     },
     "scripts": {
